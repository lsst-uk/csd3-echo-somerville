# !/usr/bin/env python
# coding: utf-8
# D.McKay Feb 2024

"""
This script is used to upload files from a local directory to an S3 bucket in
parallel.

It it optimised for LSST Butler repositories, where the data is stored in a
directory structure with a large number of small files, often with one small
file per folder.

In such cases, multiple single-small-file folders are zipped into a single zip
file and uploaded to the S3 bucket.

It is expected a secondary system adjacent to the S3 bucket will be used to
unzip the files and restore the directory structure to S3.

Usage:
    For usage, see `python lsst-backup.py --help`.

Returns:
    None
"""

import bucket_manager.bucket_manager as bm
import swiftclient
import sys
import os
from datetime import datetime
import hashlib
import base64
import pandas as pd
from ast import literal_eval
import numpy as np
import yaml
import io
import zipfile
import warnings
from psutil import virtual_memory as mem
import argparse
from dask import dataframe as dd
from dask.distributed import Client, get_client, wait, as_completed
from dask.distributed import print as dprint
import subprocess
from typing import List
warnings.filterwarnings('ignore')


def list_aggregation(x) -> str:
    """
    Aggregates a list of strings into a single string separated by commas.

    Args:
        x (list[str]): The list of strings to aggregate.

    Returns:
        str: The aggregated string.
    """
    print(x.name)
    # if isinstance(x['paths'], list):
    #     print('|'.join(x['']))
    # else:
    #     print(x[0])
    # # dprint(x, flush=True)
    # # dprint([y[0] for y in x], flush=True)
    # dprint('|'.join([y[1] for y in x]), flush=True)
    # return '|'.join([y[0] for y in x])
    return x[0]


def set_type(row: pd.Series, max_zip_batch_size) -> pd.Series:
    if row['size'] > max_zip_batch_size / 2:
        return 'file'
    else:
        return 'zip'


def follow_symlinks(path: str, local_dir: str, destination_dir: str) -> pd.Series:
    """
    Follows symlinks in a directory and returns a DataFrame containing the
    new path and generated object_name.
    """
    target = to_rds_path(os.path.realpath(path), local_dir)
    object_name = os.sep.join([destination_dir, os.path.relpath(path, local_dir)])
    return_ser = pd.Series(
        [
            target,
            object_name,
            False
        ],
        index=[
            'paths',
            'object_names',
            'islink'
        ]
    )
    return return_ser


def my_lit_eval(x: object) -> object:
    """
    Safely evaluates a string containing a Python literal expression.

    This function attempts to evaluate the input string `x` as a Python literal
    using `ast.literal_eval`. If the evaluation fails with any `Exception`, the
    original input is returned unchanged.

    Parameters:
        x (object): The input to evaluate. Typically, this is expected to be a
        string.

    Returns:
        object: The evaluated Python literal if successful, otherwise the
        original input.
    """
    try:
        return literal_eval(x)
    except Exception:
        return x


def filesize(path: str):
    """
    Returns the size of a file in bytes.

    Args:
        path (str): The path to the file.

    Returns:
        int: The size of the file in bytes.
    """
    try:
        size = os.lstat(path).st_size
    except PermissionError:
        print(f'WARNING: Permission error reading {path}. '
              'File will not be backed up.', flush=True)
        return 0
    except ValueError:
        return 0
    return size


def isntin(obj: object, series: pd.Series):
    """
    Returns True if obj is not in list, False otherwise.

    Args:
        obj: The object to check for.
        series: The series to check in.

    Returns:
        bool: True if obj is not in series, False otherwise.
    """
    return not series.isin([obj]).any()


def compare_zip_contents(
    collate_objects: list[str] | pd.DataFrame,
    current_objects: pd.DataFrame,
    destination_dir: str,
    skipping: int
) -> list[str] | pd.DataFrame:
    """
    Compare the contents of zip files to determine which files need to be
    uploaded.

    Parameters:
    collate_objects (list[str] | pd.DataFrame): A list of file paths or a
    DataFrame of file paths to be collated into zip files containing
    'object_names' and 'upload' columns.

    current_objects (pd.DataFrame): A DataFrame containing metadata of
    current zip files, including their contents.

    destination_dir (str): The directory where the zip files will be stored.

    Returns:
    list[str] | pd.DataFrame: A list of indices of zip files to be uploaded if
    collate_objects is a list, or a DataFrame with an 'upload' column
    indicating which zip files need to be uploaded if collate_objects is a
    DataFrame.
    """
    if isinstance(collate_objects, pd.DataFrame):
        df = True
    else:
        df = False
        zips_to_upload = []

    for i in range(len(collate_objects)):
        if df:
            cmp = [
                x.replace(destination_dir + '/', '') for x in collate_objects['object_names'].iloc[i]
            ]
        else:
            cmp = [
                x.replace(destination_dir + '/', '') for x in collate_objects[i]
            ]
        if not current_objects.empty:
            if current_objects['METADATA'].isin([cmp]).any():
                existing_zip_contents = current_objects[
                    current_objects['METADATA'].isin([cmp])
                ]['METADATA'].values[0]
                if all([x in existing_zip_contents for x in cmp]):
                    print(f'Zip file {destination_dir}/collated_{i}.zip already exists and file lists match '
                          '- skipping.', flush=True)
                    if df:
                        if collate_objects.iloc[i]['upload']:
                            collate_objects.iloc[i]['upload'] = False
                            skipping += 1
                    else:
                        skipping += 1
                else:
                    print(f'Zip file {destination_dir}/collated_{i}.zip already exists but file lists do not '
                          'match - reuploading.', flush=True)
                    if df:
                        if not collate_objects.iloc[i]['upload']:
                            collate_objects.iloc[i]['upload'] = True
                            skipping -= 1
                    else:
                        zips_to_upload.append(i)
            else:
                print(f'Zip file {destination_dir}/collated_{i}.zip does not exist - uploading.', flush=True)
                if df:
                    if not collate_objects.iloc[i]['upload']:
                        collate_objects.iloc[i]['upload'] = True
                        skipping -= 1
                else:
                    zips_to_upload.append(i)
        else:
            print(f'Zip file {destination_dir}/collated_{i}.zip does not exist - uploading.', flush=True)
            if df:
                collate_objects.iloc[i]['upload'] = True
            else:
                zips_to_upload.append(i)
    if df:
        return collate_objects, skipping
    else:
        return zips_to_upload, skipping


def compare_zip_contents_bool(
    row,
    current_objects: pd.DataFrame,
    destination_dir: str
) -> bool:
    """
    Compares the contents of a zip file with the current objects and
    determines if the zip file needs to be reuploaded.

    Args:
        collate_object_names (list): List of object names to be collated.

        id (int): Identifier for the zip file (a sequence number).

        current_objects (pd.DataFrame): DataFrame containing metadata of
        current objects.

        destination_dir (str): S3 prefix to be used for a directory-like
        structure.

    Returns:
        bool: True if the zip file needs to be uploaded or reuploaded, False
        if the zip file already exists and the file lists match.
    """
    if row['type'] == 'zip':
        if isinstance(row['object_names'], str):
            collate_object_names = my_lit_eval(row['object_names'])
        return_bool = True
        if isinstance(collate_object_names, str):
            try:
                collate_object_names = my_lit_eval(collate_object_names)
            except Exception as e:
                dprint(f'Warning: literal_eval failed with error: {e}', flush=True)
                dprint('Defaulting to upload for this file list.', flush=True)
                return True
        assert isinstance(collate_object_names, list), 'collate_object_names is not a list: '
        f'type=={type(collate_object_names)}'
        dprint('Comparing zip contents with current object.', flush=True)
        if not current_objects.empty:
            cmp = [x.replace(destination_dir + '/', '') for x in collate_object_names]
            isin = current_objects['METADATA'].isin([cmp])
            search_res = current_objects[current_objects['METADATA'].isin([cmp])]
            if isin.any():
                id = search_res.index[0]
                existing_zip_contents = current_objects[isin]['METADATA'].values[0]

                if all([x in existing_zip_contents for x in cmp]):
                    dprint(f'Zip file {destination_dir}/collated_{id}.zip already exists and file lists '
                           'match - skipping.', flush=True)
                    return_bool = False

                else:
                    dprint(f'Zip file {destination_dir}/collated_{id}.zip already exists but file lists '
                           'do not match - reuploading.', flush=True)
                    return_bool = True

            else:
                dprint('Zip file does not exist - uploading.', flush=True)
                return_bool = True

        return return_bool
    else:
        return isntin(row['object_names'], current_objects['METADATA'])


def to_rds_path(home_path: str, local_dir: str) -> str:
    # get base folder for rds- folders
    if 'rds-' in local_dir:
        split = local_dir.split('/')
        for f in split:
            if f.startswith('rds-'):
                local_dir_base = '/'.join(split[:split.index(f) + 1])
                break
        if 'rds-iris' in home_path:
            home_path_split = home_path.split('/')
            for hp in home_path_split:
                if hp.startswith('rds-iris'):
                    home_path_base = '/'.join(home_path_split[:home_path_split.index(hp) + 1])
                    break
            rds_path = home_path.replace(home_path_base, local_dir_base)
            return rds_path
        else:
            return home_path
    else:
        return home_path


def find_metadata(key: str, bucket) -> List[str]:
    """
    Finds the metadata for a given key in an S3 bucket.

    Args:
        key (dd.core.Scalar or str): The key to search for metadata.
        s3: The S3 object.

    Returns:
        list[str]: A list of existing metadata contents if found, otherwise
        empty list.
    """
    if isinstance(key, str):
        existing_zip_contents = None
        if key.endswith('.zip'):
            print('.', end='', flush=True)
            try:
                existing_zip_contents = str(bucket.Object(''.join([key, '.metadata'])).get()[
                    'Body'
                ].read().decode('UTF-8')).split('|')  # use | as separator
            except Exception:
                try:
                    existing_zip_contents = bucket.Object(key).metadata[
                        'zip-contents'
                    ].split('|')  # use | as separator
                except KeyError:
                    return None
                except Exception:
                    return None
            if existing_zip_contents:
                if len(existing_zip_contents) == 1:
                    # revert to comma if no | found
                    existing_zip_contents = existing_zip_contents[0].split(',')
                return existing_zip_contents
        else:
            return None
    else:
        return None


def find_metadata_swift(key: str, conn, container_name: str) -> List[str]:
    """
    Retrieve metadata for a given key from a Swift container.

    This function attempts to retrieve metadata for a specified key from a
    Swift container.

    It handles both '.zip' files and other types of files differently. If the
    key ends with '.zip', it tries to fetch the metadata either by getting the
    object or by checking the object's headers. The metadata is expected to be
    a string separated by '|' or ','.

    Args:
        key (str): The key for which metadata is to be retrieved.
        conn: The connection object to the Swift service.
        container_name (str): The name of the container in the Swift service.

    Returns:
        List[str]: A list of metadata strings if found, otherwise None.
    """

    if isinstance(key, str):
        existing_zip_contents = None
        if key.endswith('.zip'):
            dprint('.', end='', flush=True)
            try:
                existing_zip_contents = str(conn.get_object(container_name, ''.join([key, '.metadata']))[
                    1
                ].decode('UTF-8')).split('|')  # use | as separator
            except Exception:
                try:
                    existing_zip_contents = conn.head_object(container_name, key)[
                        'x-object-meta-zip-contents'
                    ].split('|')  # use | as separator
                except KeyError:
                    return None
                except Exception:
                    return None
            if existing_zip_contents:
                if len(existing_zip_contents) == 1:
                    existing_zip_contents = existing_zip_contents[
                        0
                    ].split(',')  # revert to comma if no | found
                return existing_zip_contents
        else:
            return None
    else:
        return None


def mem_check(futures):
    """
    Checks the memory usage of the Dask workers.

    Args:
        futures (list): A list of Dask futures.

    Returns:
        None
    """
    client = get_client()
    workers = client.scheduler_info()['workers']
    system_perc = mem().percent
    dprint(f'System memory usage: {system_perc:.0f}%.', file=sys.stderr)
    min_w_mem = None
    high_mem_workers = []
    for w in workers.items():
        if min_w_mem is None or min_w_mem > w[1]['memory_limit']:
            min_w_mem = w[1]['memory_limit']
        used = w[1]['metrics']['managed_bytes'] + w[1]['metrics']['spilled_bytes']['memory']
        used_perc = used / w[1]['memory_limit'] * 100
        if used_perc > 80:
            high_mem_workers.append(w[1]['id'])
    if high_mem_workers:
        dprint(f'High memory usage on workers: {high_mem_workers}.', file=sys.stderr)
        client.rebalance()
        wait(futures)


def remove_duplicates(list_of_dicts: list[dict]) -> list[dict]:
    return pd.DataFrame(list_of_dicts).drop_duplicates().to_dict(orient='records')


def zip_and_upload(
    row: pd.Series,
    s3: swiftclient.Connection | None,
    bucket_name: str,
    api: str,
    destination_dir: str,
    local_dir: str,
    total_size_uploaded: int,
    total_files_uploaded: int,
    use_compression: bool,
    dryrun: bool,
    processing_start: datetime,
    mem_per_worker: int,
    log: str,
) -> bool:
    """
    Zips a list of files and uploads the resulting zip file to an S3 bucket.

    Args:
        row (pd.Series): List of file paths to be included in the zip file,
        with columns id,object_names,paths,size,type,upload,uploaded.

        s3 (swiftclient.Connection | None): if api == "swift":
        swiftclient.Connection for uploading the zip file;
        elif api == "s3": None.

        bucket_name (str): Name of the S3 bucket where the zip file will be
        uploaded.

        api (str): API name: "swift" or "s3".

        destination_dir (str): Destination "directory" in the S3 bucket.

        local_dir (str): Local directory containing the files to be zipped.

        total_size_uploaded (int): Total size of files uploaded so far.

        total_files_uploaded (int): Total number of files uploaded so far.

        use_compression (bool): Whether to use compression for the zip file.

        dryrun (bool): If True, perform a dry run without actual upload.

        processing_start (datetime): Start time of the processing.

        mem_per_worker (int): Memory allocated per worker.

    Returns:
        bool: True if a zip was created and uploaded, False if not..
    """
    file_paths = row['paths'].split('|')
    id = row['id']

    #############
    #  zip part #
    #############
    zip_data, namelist = zip_folders(local_dir, file_paths, use_compression, dryrun, id, mem_per_worker)
    dprint('Created zipFile in memory', flush=True)
    ###############
    # upload part #
    ###############
    # zips now placed at top level of backup == local_dir
    zip_object_key = os.sep.join([
        destination_dir,
        os.path.relpath(f'{local_dir}/collated_{id}.zip', local_dir)
    ])

    if namelist == []:
        dprint('No files to upload in zip file.')
        return False
    else:  # for no subtasks
        uploaded = upload_and_callback(
            s3,
            bucket_name,
            api,
            local_dir,
            destination_dir,
            zip_data,
            namelist,
            zip_object_key,
            dryrun,
            processing_start,
            1,  # i.e., 1 zip file
            len(zip_data),
            total_size_uploaded,
            total_files_uploaded,
            True,
            mem_per_worker,
            log
        )
        return uploaded


def zip_folders(
    local_dir: str,
    file_paths: list[str],
    use_compression: bool,
    dryrun: bool,
    id: int,
    mem_per_worker: int
) -> tuple[str, int, bytes]:
    """
    Collates the specified folders into a zip file.

    Args:
        file_paths (list): A list of lists containing files to be included in
        the zip file for each subfolder.

        use_compression (bool): Flag indicating whether to use compression for
        the zip file.

        dryrun (bool): Flag indicating whether to perform a dry run without
        actually creating the zip file.

        id (int, optional): An optional identifier for the zip file. Defaults
        to 0.

        mem_per_worker (int): The memory per worker in bytes.

    Returns:
        tuple: A tuple containing the parent folder path, the identifier, and
        the compressed zip file as a bytes object.

    Raises:
        None

    """
    zipped_size = 0
    if not dryrun:
        try:
            zip_buffer = io.BytesIO()
            if use_compression:
                compression = zipfile.ZIP_DEFLATED  # zipfile.ZIP_DEFLATED = standard compression
            else:
                compression = zipfile.ZIP_STORED  # zipfile.ZIP_STORED = no compression
            with zipfile.ZipFile(zip_buffer, "a", compression, True) as zip_file:
                for file in file_paths:
                    if file.startswith('/'):
                        file_path = file
                    else:
                        exit(f'Path is wrong: {file}')
                    arc_name = os.path.relpath(file_path, local_dir)
                    try:
                        zipped_size += os.path.getsize(file_path)
                        with open(file_path, 'rb') as src_file:
                            zip_file.writestr(arc_name, src_file.read())
                    except PermissionError:
                        dprint(f'WARNING: Permission error reading {file_path}. File will not be backed up.')
                        continue
                namelist = zip_file.namelist()
            if zipped_size > mem_per_worker:
                dprint(f'WARNING: Zipped size of {zipped_size} bytes exceeds memory per core of '
                       f'{mem_per_worker} bytes.')

        except MemoryError as e:
            dprint(f'Error zipping: {e}')
            dprint(f'Namespace: {globals()}')
            exit(1)
        if namelist == []:
            return b'', []
        return zip_buffer.getvalue(), namelist
    else:
        return b'', []


def part_uploader(bucket_name, object_key, part_number, chunk_data, upload_id) -> dict:
    """
    Uploads a part of a file to an S3 bucket.

    Args:
        bucket_name (str): The name of the S3 bucket.
        object_key (str): The key of the object in the S3 bucket.
        part_number (int): The part number of the chunk being uploaded.
        chunk_data (bytes): The data of the chunk being uploaded.
        upload_id (str): The ID of the ongoing multipart upload.

    Returns:
        dict: A dictionary containing the part number and ETag of the uploaded
        part.
    """
    s3_client = bm.get_client()
    return {
        "PartNumber": part_number,
        "ETag":
            s3_client.upload_part(
                Body=chunk_data,
                Bucket=bucket_name,
                Key=object_key,
                PartNumber=part_number,
                UploadId=upload_id
            )["ETag"]
    }


def upload_to_bucket(
    s3,
    bucket_name,
    api,
    local_dir,
    folder,
    filename,
    object_key,
    dryrun,
    log
) -> bool:
    """
    Uploads a file to an S3 bucket.
    Calculates a checksum for the file

    Args:
        s3 (None | swiftclient.Connection): None or swiftclient Connection
        object.

        bucket_name (str): The name of the S3 bucket or Swift container name.

        api (str): The API to use for the S3 connection, 's3' or 'swift'.

        folder (str): The local folder containing the file to upload.

        filename (str): The name of the file to upload.

        object_key (str): The key to assign to the uploaded file in the S3
        bucket.

        dryrun (bool): Flag indicating whether to perform a dry run (no actual
        upload).

        mem_per_worker (int): The memory per worker in bytes.

    Returns:
        bool: True if the file was uploaded, False if not.
    """
    if api == 's3':  # Need to make a new S3 connection
        s3 = bm.get_resource()
        s3_client = bm.get_client()
        bucket = s3.Bucket(bucket_name)

        # Check if the file is a symlink
        # If it is, upload an object containing the target path instead
        link = False
        if os.path.islink(filename):
            link = True
        if link:
            file_data = to_rds_path(os.path.realpath(filename), local_dir)
        else:
            file_data = open(filename, 'rb').read()

        file_size = os.path.getsize(filename)
        use_future = False

        if file_size > 10 * 1024**3:
            if not dryrun:
                dprint(f'WARNING: File size of {file_size} bytes exceeds memory per worker of '
                       f'{mem_per_worker} bytes.', flush=True)
                dprint('Running upload_object.py.', flush=True)
                dprint('This upload WILL NOT be checksummed or tracked!', flush=True)

                del file_data
                # Ensure consistent path to upload_object.py
                upload_object_path = os.path.join(
                    os.path.dirname(os.path.abspath(__file__)),
                    '../../scripts/upload_object.py'
                )
                _ = subprocess.Popen(
                    [
                        'nohup',
                        'nice',
                        '-n',
                        '10',
                        'python',
                        upload_object_path,
                        '--bucket-name',
                        bucket_name,
                        '--object-name',
                        object_key,
                        '--local-path',
                        filename,
                    ],
                    stdout=open(f'{os.environ["PWD"]}/ext_uploads.log', 'a'),
                    stderr=open(f'{os.environ["PWD"]}/ext_uploads.err', 'a'),
                    env=os.environ,
                    preexec_fn=os.setsid
                )

                dprint(f'Running upload_object.py for {filename}.', flush=True)
                log_string = f'"{folder}","{filename}",{file_size},"{bucket_name}","{object_key}","n/a","n/a"'
                with open(log, 'a') as f:
                    f.write(log_string + '\n')
                return True

        dprint(f'Uploading {filename} from {folder} to {bucket_name}/{object_key}, {file_size} bytes, '
               f'checksum = True, dryrun = {dryrun}', flush=True)
        """
        - Upload the file to the bucket
        """
        if not dryrun:
            if link:
                """
                - Upload the link target _path_ to an object
                """
                if use_future:
                    bucket.put_object(Body=get_client().gather(file_data), Key=object_key)
                    try:
                        get_client().scatter(file_data)
                    except TypeError as e:
                        dprint(f'Error scattering {filename}: {e}')
                        exit(1)
                else:
                    bucket.put_object(Body=file_data, Key=object_key)
            if not link:
                """
                - Create checksum object
                """
                if use_future:
                    file_data = get_client().gather(file_data)
                checksum_hash = hashlib.md5(file_data)
                checksum_string = checksum_hash.hexdigest()
                checksum_base64 = base64.b64encode(checksum_hash.digest()).decode()
                if use_future:
                    try:
                        file_data = get_client().scatter(file_data)
                    except TypeError as e:
                        dprint(f'Error scattering {filename}: {e}')
                        exit(1)
                try:
                    # Check if file size is larger than 5GiB
                    if file_size > mem_per_worker or file_size > 5 * 1024**3:
                        """
                        - Use multipart upload for large files
                        """

                        obj = bucket.Object(object_key)
                        mp_upload = obj.initiate_multipart_upload()
                        chunk_size = 512 * 1024**2  # 512 MiB
                        chunk_count = int(np.ceil(file_size / chunk_size))
                        dprint(f'Uploading {filename} to {bucket_name}/{object_key} in {chunk_count} parts.')
                        parts = []
                        part_futures = []
                        for i in range(chunk_count):
                            start = i * chunk_size
                            end = min(start + chunk_size, file_size)
                            part_number = i + 1
                            part_futures.append(get_client().submit(
                                part_uploader,
                                bucket_name,
                                object_key,
                                part_number,
                                file_data[start:end],
                                mp_upload.id
                            ))
                        for future in as_completed(part_futures):
                            parts.append(future.result())
                            del future
                        s3_client.complete_multipart_upload(
                            Bucket=bucket_name,
                            Key=object_key,
                            UploadId=mp_upload.id,
                            MultipartUpload={"Parts": parts}
                        )
                    else:
                        """
                        - Upload the file to the bucket
                        """
                        dprint(f'Uploading {filename} to {bucket_name}/{object_key}')
                        if use_future:
                            bucket.put_object(
                                Body=get_client().gather(file_data),
                                Key=object_key,
                                ContentMD5=checksum_base64
                            )
                        else:
                            bucket.put_object(
                                Body=file_data,
                                Key=object_key,
                                ContentMD5=checksum_base64
                            )
                except Exception as e:
                    dprint(f'Error uploading {filename} to {bucket_name}/{object_key}: {e}')
                    return False

                del file_data
        else:
            checksum_string = "DRYRUN"

        """
        report actions
        CSV formatted
        header:
        LOCAL_FOLDER,LOCAL_PATH,FILE_SIZE,BUCKET_NAME,DESTINATION_KEY,CHECKSUM,ZIP_CONTENTS,UPLOAD_TIME
        """
        if link:
            log_string = f'"{folder}","{filename}",{file_size},"{bucket_name}","{object_key}"'
        else:
            log_string = f'"{folder}","{filename}",{file_size},"{bucket_name}","{object_key}"'
        if link:
            log_string += ',"n/a"'
        else:
            log_string += f',"{checksum_string}"'

        # for no zip contents
        log_string += ',"n/a"'

        # for upload time
        log_string += ',None'
        with open(log, 'a') as f:
            f.write(log_string + '\n')

        return True

    elif api == 'swift':
        try:
            assert type(s3) is swiftclient.Connection
        except AssertionError:
            raise AssertionError('s3_host must be a swiftclient.Connection object.')

        # filename = object_key.split('/')[-1]

        # Check if the file is a symlink
        # If it is, upload an object containing the target path instead
        link = False
        if os.path.islink(filename):
            link = True
        if link:
            file_data = to_rds_path(os.path.realpath(filename), local_dir)
        else:
            file_data = open(filename, 'rb').read()

        file_size = os.path.getsize(filename)
        use_future = False

        dprint(f'Uploading {filename} from {folder} to {bucket_name}/{object_key}, {file_size} bytes, '
               f'checksum = True, dryrun = {dryrun}', flush=True)
        """
        - Upload the file to the bucket
        """
        if not dryrun:
            if link:
                """
                - Upload the link target _path_ to an object
                """
                s3.put_object(container=bucket_name, obj=object_key, contents=file_data)
            if not link:
                """
                - Create checksum object
                """
                checksum_hash = hashlib.md5(file_data)
                if hasattr(file_data, 'seek'):
                    file_data.seek(0)
                checksum_string = checksum_hash.hexdigest()
                checksum_base64 = base64.b64encode(checksum_hash.digest()).decode()

                try:
                    # Check if file size is larger than 5GiB
                    if file_size > mem_per_worker or file_size > 5 * 1024**3:
                        """
                        - Use multipart upload for large files
                        """
                        swift_service = bm.get_swift_service()
                        segment_size = 512 * 1024**2
                        segments = []
                        n_segments = int(np.ceil(file_size / segment_size))
                        for i in range(n_segments):
                            start = i * segment_size
                            end = min(start + segment_size, file_size)
                            segments.append(file_data[start:end])
                        segment_objects = [
                            bm.get_SwiftUploadObject(
                                filename,
                                object_name=object_key,
                                options={'contents': segment, 'content_type': None}
                            ) for segment in segments
                        ]
                        segmented_upload = [filename]
                        for so in segment_objects:
                            segmented_upload.append(so)

                        dprint(f'Uploading {filename} to {bucket_name}/{object_key} in '
                               f'{n_segments} parts.', flush=True)
                        upload_start = datetime.now()
                        _ = swift_service.upload(
                            bucket_name,
                            segmented_upload,
                            options={
                                'meta': [],
                                'header': [],
                                'segment_size': segment_size,
                                'use_slo': True,
                                'segment_container': bucket_name + '-segments'
                            }
                        )
                        upload_time = datetime.now() - upload_start
                    else:
                        """
                        - Upload the file to the bucket
                        """
                        dprint(f'Uploading {filename} to {bucket_name}/{object_key}')
                        upload_start = datetime.now()

                        s3.put_object(
                            container=bucket_name,
                            contents=file_data,
                            content_type='multipart/mixed',
                            obj=object_key,
                            etag=checksum_string
                        )

                        upload_time = datetime.now() - upload_start
                except Exception as e:
                    dprint(f'Error uploading {filename} to {bucket_name}/{object_key}: {e}')
                    return False

                del file_data
        else:
            checksum_string = "DRYRUN"

        """
        report actions
        CSV formatted
        header:
        LOCAL_FOLDER,LOCAL_PATH,FILE_SIZE,BUCKET_NAME,DESTINATION_KEY,CHECKSUM,ZIP_CONTENTS,UPLOAD_TIME
        """
        if link:
            log_string = f'"{folder}","{filename}",{file_size},"{bucket_name}","{object_key}"'
        else:
            log_string = f'"{folder}","{filename}",{file_size},"{bucket_name}","{object_key}"'
        if link:
            log_string += ',"n/a"'
        else:
            log_string += f',"{checksum_string}"'

        # for no zip contents
        log_string += ',"n/a"'

        # upload time
        log_string += f',{upload_time.total_seconds()}'

        with open(log, 'a') as f:
            f.write(log_string + '\n')
        return True


def upload_to_bucket_collated(
    s3,
    bucket_name,
    api,
    folder,
    file_data,
    zip_contents,
    object_key,
    dryrun,
    log
) -> bool:
    """
    Uploads a file to an S3 bucket.
    Calculates a checksum for the file

    Args:
        s3 (None | swiftclient.Connection): None or Swift
        swiftclient.Connection object.

        bucket_name (str): The name of the S3 bucket.

        api (str): The API to use for the S3 connection, 's3' or 'swift'.

        folder (str): The local folder containing the file to upload.

        file_data (bytes): The file data to upload (zipped).

        zip_contents (list): A list of files included in the zip file
        (file_data).

        object_key (str): The key to assign to the uploaded file in the S3
        bucket.

        dryrun (bool): Flag indicating whether to perform a dry run (no actual
        upload).

        mem_per_worker (int): memory limit of each Dask worker.

    Returns:
        str: A string containing information about the uploaded file in CSV
        format. The format is: LOCAL_FOLDER,LOCAL_PATH,FILE_SIZE,BUCKET_NAME,
        DESTINATION_KEY,CHECKSUM,CHECKSUM_SIZE,CHECKSUM_KEY
    """
    if api == 's3':
        s3 = bm.get_resource()
        bucket = s3.Bucket(bucket_name)

        filename = object_key.split('/')[-1]
        file_data_size = len(file_data)
        if hasattr(file_data, 'seek'):
            file_data.seek(0)

        dprint(f'Uploading zip file "{filename}" for {folder} to {bucket_name}/{object_key}, '
               f'{file_data_size} bytes, checksum = True, dryrun = {dryrun}', flush=True)
        """
        - Upload the file to the bucket
        """
        if not dryrun:
            """
            - Create checksum object
            """
            checksum_hash = hashlib.md5(file_data)
            if hasattr(file_data, 'seek'):
                file_data.seek(0)
            checksum_string = checksum_hash.hexdigest()
            checksum_base64 = base64.b64encode(checksum_hash.digest()).decode()

            try:
                """
                - Upload the file to the bucket
                """
                dprint(f'Uploading zip file "{filename}" ({file_data_size} bytes) to '
                       f'{bucket_name}/{object_key}')
                metadata_value = '|'.join(zip_contents)  # use | as separator

                metadata_object_key = object_key + '.metadata'
                dprint(f'Writing zip contents to {metadata_object_key}.', flush=True)
                bucket.put_object(
                    Body=metadata_value,
                    Key=metadata_object_key,
                    Metadata={'corresponding-zip': object_key}
                )
                metadata = {'zip-contents-object': metadata_object_key}

                bucket.put_object(
                    Body=file_data,
                    Key=object_key,
                    ContentMD5=checksum_base64,
                    Metadata=metadata
                )
            except Exception as e:
                dprint(f'Error uploading "{filename}" ({file_data_size}) to {bucket_name}/{object_key}: {e}')
                return False
        else:
            checksum_string = "DRYRUN"

        """
        report actions
        CSV formatted
        header:
        LOCAL_FOLDER,LOCAL_PATH,FILE_SIZE,BUCKET_NAME,DESTINATION_KEY,CHECKSUM,ZIP_CONTENTS,UPLOAD_TIME
        """
        sep = ','  # separator
        log_string = f'"{folder}","{filename}",{file_data_size},"{bucket_name}","{object_key}","{checksum_string}","{sep.join(zip_contents)}",None' # noqa

        with open(log, 'a') as f:
            f.write(log_string + '\n')

        return True

    elif api == 'swift':
        try:
            assert type(s3) is swiftclient.Connection
        except AssertionError:
            raise AssertionError('s3_host must be a swiftclient.Connection object.')

        filename = object_key.split('/')[-1]
        file_data_size = len(file_data)
        if hasattr(file_data, 'seek'):
            file_data.seek(0)

        dprint(f'Uploading zip file "{filename}" for {folder} to {bucket_name}/{object_key}, '
               f'{file_data_size} bytes, checksum = True, dryrun = {dryrun}', flush=True)
        """
        - Upload the file to the bucket
        """
        if not dryrun:
            """
            - Create checksum object
            """
            checksum_hash = hashlib.md5(file_data)
            if hasattr(file_data, 'seek'):
                file_data.seek(0)
            checksum_string = checksum_hash.hexdigest()
            checksum_base64 = base64.b64encode(checksum_hash.digest()).decode()

            try:

                """
                - Upload the file to the bucket
                """
                dprint(f'Uploading zip file "{filename}" ({file_data_size} bytes) to '
                       f'{bucket_name}/{object_key}')
                metadata_value = '|'.join(zip_contents)  # use | as separator

                metadata_object_key = object_key + '.metadata'
                dprint(f'Writing zip contents to {metadata_object_key}.', flush=True)
                responses = [{}, {}]
                upload_start = datetime.now()
                s3.put_object(
                    container=bucket_name,
                    contents=metadata_value,
                    content_type='text/plain',
                    obj=metadata_object_key,
                    headers={'x-object-meta-corresponding-zip': object_key},
                    response_dict=responses[0]
                )

                upload_time = datetime.now() - upload_start
                s3.put_object(
                    container=bucket_name,
                    contents=file_data,
                    content_type='multipart/mixed',
                    obj=object_key,
                    etag=checksum_string,
                    headers={'x-object-meta-zip-contents-object': metadata_object_key},
                    response_dict=responses[1]
                )
            except Exception as e:
                dprint(f'Error uploading "{filename}" ({file_data_size}) to {bucket_name}/{object_key}: {e}')
                return False
        else:
            checksum_string = "DRYRUN"

        """
        report actions
        CSV formatted
        header:
        LOCAL_FOLDER,LOCAL_PATH,FILE_SIZE,BUCKET_NAME,DESTINATION_KEY,CHECKSUM,ZIP_CONTENTS,UPLOAD_TIME
        """
        sep = ','  # separator
        log_string = f'"{folder}","{filename}",{file_data_size},"{bucket_name}","{object_key}","{checksum_string}","{sep.join(zip_contents)}","{upload_time.total_seconds()}"' # noqa
        while True:
            if responses[0] and responses[1]:
                if responses[0]['status'] == 201 and responses[1]['status'] == 201:
                    break
        with open(log, 'a') as f:
            f.write(log_string + '\n')
        return True


def upload_files_from_series(
    row: pd.Series,
    s3,
    bucket_name,
    api,
    local_dir,
    dryrun,
    processing_start,
    file_count,
    total_size_uploaded,
    total_files_uploaded,
    mem_per_worker,
    log
) -> bool:
    """
    Uploads files from a given Pandas Series to an S3 bucket using
    upload_and_callback.

    Args:
        row (pd.Series): A Pandas Series containing file information,
        with columns id,object_names,paths,size,type,upload.

        s3: The S3 client object.

        bucket_name (str): The name of the S3 bucket.

        api: The API object for callback.

        local_dir (str): The local directory containing the files.

        dryrun (bool): If True, perform a dry run without actual upload.

        processing_start: The start time of the processing.

        file_count (int): The current count of files processed == 1.

        total_size_uploaded (int): The total size of files uploaded so far.

        total_files_uploaded (int): The total number of files uploaded so far.

        mem_per_worker: Memory allocated per worker.

        log: The logging object.

    Returns:
        bool: The truth values of upload_and_callback.
    """
    path = row['paths'][0]
    object_name = row['object_names'][0]
    return upload_and_callback(
        s3,
        bucket_name,
        api,
        local_dir,
        os.path.dirname(path),
        path,
        None,
        object_name,
        dryrun,
        processing_start,
        file_count,
        os.path.getsize(path),
        total_size_uploaded,
        total_files_uploaded,
        False,
        mem_per_worker,
        log
    )


def print_stats(
    file_name_or_data,
    file_count,
    total_size,
    file_start,
    file_end,
    processing_start,
    total_size_uploaded,
    total_files_uploaded,
    collated
) -> None:
    """
    Prints the statistics of the upload process.

    Args:
        folder (str): The name of the folder being uploaded.

        file_count (int): The number of files uploaded.

        total_size (int): The total size of the uploaded files in bytes.

        folder_start (datetime): The start time of the folder upload.

        folder_end (datetime): The end time of the folder upload.

        processing_elapsed (time_delta): The total elapsed time for the upload
        process.

    Returns:
        None
    """
    # pass

    # This give false information as it is called once per file, not once per
    # folder.

    elapsed = file_end - file_start
    if collated:
        dprint(f'Uploaded zip file, elapsed time = {elapsed}')
    else:
        dprint(f'Uploaded {file_name_or_data}, elapsed time = {elapsed}')
    try:
        elapsed_seconds = elapsed.seconds + elapsed.microseconds / 1e6
        avg_file_size = total_size / file_count / 1024**2
        dprint(f'{file_count} files (avg {avg_file_size:.2f} MiB/file) uploaded in {elapsed_seconds:.2f} '
               f'seconds, {elapsed_seconds/file_count:.2f} s/file', flush=True)
        dprint(f'{total_size / 1024**2:.2f} MiB uploaded in {elapsed_seconds:.2f} seconds, '
               f'{total_size / 1024**2 / elapsed_seconds:.2f} MiB/s', flush=True)
    except ZeroDivisionError:
        pass


def upload_and_callback(
    s3,
    bucket_name,
    api,
    local_dir,
    folder,
    file_name_or_data,
    zip_contents,
    object_key,
    dryrun,
    processing_start,
    file_count,
    folder_files_size,
    total_size_uploaded,
    total_files_uploaded,
    collated,
    mem_per_worker,
    log
) -> bool:
    """
    Uploads files to an S3 bucket and logs the output. Supports both collated
    (zipped) and individual file uploads.

    Args:
        s3 (None | swiftclient.Connection): The S3 host URL or
        swiftclient.Connection

        bucket_name (str): The name of the S3 bucket.

        api (str): The API object for interacting with S3.

        local_dir (str): The local directory containing the files to upload.

        folder (str): The folder containing the files to upload.

        file_name_or_data (str or bytes): The name of the file or the file
        data to upload.

        zip_contents (bool): Whether the contents should be zipped before
        uploading.

        object_key (str): The object key for the uploaded file in the S3
        bucket.

        dryrun (bool): If True, perform a dry run without actual upload.

        processing_start (datetime): The start time of the processing.

        file_count (int): The number of files to upload.

        folder_files_size (int): The total size of the files in the folder.

        total_size_uploaded (int): The total size of the files uploaded so far.

        total_files_uploaded (int): The total number of files uploaded so far.

        collated (bool): If True, upload files as a single zipped file.

        mem_per_worker (int): The memory allocated per worker for the upload
        process.
    Returns:
        (timedelta): Time taken to upload the files.
    """
    # upload files in parallel and log output
    file_start = datetime.now()
    dprint(f'Collated = {collated}', flush=True)
    if collated:
        try:
            dprint(f'Uploading zip containing {file_count} subfolders from {folder}.')
            result = upload_to_bucket_collated(
                s3,
                bucket_name,
                api,
                folder,
                file_name_or_data,
                zip_contents,
                object_key,
                dryrun,
                log
            )
        except Exception as e:
            dprint(f'Error uploading {folder} to {bucket_name}/{object_key}: {e}')
            return False
    else:
        try:
            dprint(f'Uploading {file_count} files from {folder}.')
            result = upload_to_bucket(
                s3,
                bucket_name,
                api,
                local_dir,
                folder,
                file_name_or_data,
                object_key,
                dryrun,
                log
            )
        except Exception as e:
            dprint(f'Error uploading {folder} to {bucket_name}/{object_key}: {e}')
            return False

    file_end = datetime.now()
    print_stats(
        file_name_or_data,
        file_count,
        folder_files_size,
        file_start,
        file_end,
        processing_start,
        total_size_uploaded,
        total_files_uploaded,
        collated
    )

    del file_name_or_data

    return result


# KEY FUNCTION TO FIND ALL FILES AND ORGANISE UPLOADS #
def process_files(
    s3,
    bucket_name,
    api,
    current_objects,
    exclude,
    local_dir,
    destination_dir,
    dryrun,
    log,
    global_collate,
    use_compression,
    client,
    mem_per_worker,
    local_list_file,
    save_local_file,
    file_count_stop
) -> bool:
    """
    Uploads files from a local directory to an S3 bucket in parallel.

    Args:
        s3 (None or swiftclient.Connection): None or swiftclient.Connection.

        bucket_name (str): The name of the S3 bucket.

        api (str): The API to use for the S3 connection, 's3' or 'swift'.

        current_objects (ps.Dataframe): A list of object names already present
        in the S3 bucket.

        local_dir (str): The local directory containing the files to upload.

        destination_dir (str): The destination directory in the S3 bucket.

        dryrun (bool): Flag indicating whether to perform a dry run without
        uploading the files.

        log (str): The path to the log file.

        global_collate (bool): Flag indicating whether to collate files into
        zip files before uploading.

        use_compression (bool): Flag indicating whether to use compression for
        the zip files.

        client (dask.Client): The Dask client object.

        mem_per_worker (int): The memory per worker in bytes.

        local_list_file (str): The path to the file containing a list of
        dicts describing files and folders to collate and individual files
        to upload.

        save_local_file (bool): Save (possibly overwrite) the
        local_list_file.

    Returns:
        None
    """
    if api == 's3':
        try:
            assert s3 is None
        except AssertionError:
            raise AssertionError('s3 must be None if using S3 API.')
    elif api == 'swift':
        try:
            assert type(s3) is swiftclient.Connection
        except AssertionError:
            raise AssertionError('s3 must be a swiftclient.Connection object if using Swift API.')
    processing_start = datetime.now()
    total_size_uploaded = 0
    total_files_uploaded = 0
    # i = 0
    upload_list_file = local_list_file.replace('local-file-list.csv', 'upload-file-list.csv')
    # recursive loop over local folder
    total_all_folders = 0
    total_all_files = 0
    # folder_num = 0
    # file_num = 0
    max_zip_batch_size = 128 * 1024**2
    size = 0
    at_least_one_batch = False
    at_least_one_individual = False
    # zip_batch_files = [[]]
    # zip_batch_object_names = [[]]
    # zip_batch_sizes = [0]
    # individual_files = []
    # individual_object_names = []
    # individual_files_sizes = []

    # Traversal with Pandas and Dask
    # Do absolute minimal work during traversal - get paths only
    # All other operations will be parallelised later
    # ddf = dd.from_pandas(pd.DataFrame([], columns=['paths']), npartitions=1)
    if not os.path.exists(local_list_file) or not os.path.exists(upload_list_file):
        done_first = False
        print(f'Analysing local dataset {local_dir}.', flush=True)
        fc = 0
        for folder, sub_folders, files in os.walk(local_dir, topdown=True):
            fc += 1
            if fc % 1000 == 0:
                print(f'in {folder}, folder count: {total_all_folders}', flush=True)
            if exclude.isin([folder]).any():
                continue
            if len(files) == 0 and len(sub_folders) == 0:
                # print(
                # 'Skipping subfolder - no files or subfolders.',
                # flush = True
                # )
                continue
            elif len(files) == 0:
                # print('Skipping subfolder - no files.', flush=True)
                continue
            if not done_first:
                df = pd.DataFrame(
                    {
                        'paths': [os.path.join(folder, filename) for filename in files]
                    }
                )
            else:
                df = pd.concat(
                    [
                        df,
                        pd.DataFrame(
                            {
                                'paths': [os.path.join(folder, filename) for filename in files]
                            }
                        )
                    ]
                )
            total_all_folders += 1
            # if total_all_folders % 500 == 0:
            #     # avoid hitting the recursion limit
            #     ddf = ddf.compute().reset_index(drop=True)
            #     ddf = dd.from_pandas(ddf)

            done_first = True
        # print()
        total_all_files = len(df)
        df = df.reset_index(drop=True)
        ddf = dd.from_pandas(df, npartitions=1)

        print(f'Folders: {total_all_folders} Files: {total_all_files}', flush=True)
        # print('Analysing local dataset complete.', flush=True)
        # print(df.head(), flush=True)
        del df

        if file_count_stop and len(current_objects) > 0:
            total_non_collate_zip = len(
                current_objects[current_objects['CURRENT_OBJECTS'].str.contains('collated_') == False] # noqa
            )
            if total_non_collate_zip == total_all_files:
                print(f'Number of existing objects (excluding collated zips) equal to number of local files '
                      f'given the same prefix ({total_all_files}).')
                print('This is a soft verification that the entire local dataset has been uploaded '
                      'previously.')
                print('Exiting. To prevent this behavior and force per-file verification, set '
                      '`--no-file-count-stop` to True.', flush=True)
                sys.exit()

        # Generate new columns with Dask apply
        # Basic object names
        print('Generating object names.', flush=True)
        ddf['object_names'] = ddf['paths'].apply(
            lambda x: os.sep.join([destination_dir, os.path.relpath(x, local_dir)]),
            meta=('object_names', 'str')
        )
        # Check for symlinks
        print('Checking for symlinks.', flush=True)
        ddf['islink'] = ddf['paths'].apply(
            os.path.islink,
            meta=('islink', 'bool')
        )
        # If symlink, change object name to include '.symlink'
        print('Changing object names for symlinks.', flush=True)
        ddf['object_names'] = ddf.apply(
            lambda x: f'{x["object_names"]}.symlink' if x['islink'] else x['object_names'],
            axis=1,
            meta=('object_names', 'str')
        )
        # Add symlink target paths
        print('Adding symlink target paths.', flush=True)
        targets = ddf[
            ddf['islink'] == True # noqa
        ]['paths'].apply(
            follow_symlinks,
            args=(
                local_dir,
                destination_dir,
            ),
            meta=pd.Series(dtype='object')
        )

        targets = targets.compute()

        # Add symlink target paths to ddf
        # here still dd
        ddf = dd.concat([ddf, targets])
        del targets

<<<<<<< HEAD
        # Drop any files that are already on S3
        if not current_objects.empty:
            print('Removing files already on S3.', flush=True)
            ddf = ddf[ddf['object_names'].isin(current_objects['CURRENT_OBJECTS']) == False] # noqa
            # del just_ons

        # Get size of each file
        print('Getting file sizes.', flush=True)
        ddf['size'] = ddf.apply(
            lambda x: os.path.getsize(x['paths']) if not x['islink'] else 0,
            meta=('size', 'int'),
            axis=1
        )

        # Decide types of upload
        print('Deciding individual uploads.', flush=True)
        ddf['type'] = ddf.apply(
            set_type,
            args=(max_zip_batch_size,),
            meta=('type', 'str'),
            axis=1
        )
        ddf['upload'] = True
        ddf['uploaded'] = False

        print('Computing dataframe.', flush=True)
        # compute up to this point
        ddf = ddf.compute()
        ddf = ddf.reset_index(drop=True)

        # Decide collated upload batches
        print('Deciding collated upload batches.', flush=True)

        # Generate zip batches - neccesarily iterative.
        cumulative_size = 0
        batches = [None]
        batch = [None]
        batch_number = [None]
        for row in ddf.iterrows():
            if row[1]['type'] == 'file':
                batch_number.append(0)
            else:
                size = row[1]['size']
                if cumulative_size + size > max_zip_batch_size:
                    batches.append(1)
                    batch = [1]
                    cumulative_size = size
                else:
                    batch.append(1)
                    cumulative_size += size
                    if row[1].name == ddf.index[-1]:
                        batches.append(1)
                batch_number.append(len(batches))
            print(
                f'row: {row[1].name} - '
                f'batch: {len(batches)} - '
                f'cumulative_size: {cumulative_size} - '
                f'size: {size} - '
                f'individual_upload: {True if row[1]["type"] == "file" else False}',
                flush=True
=======
    print(f'At least one batch: {at_least_one_batch}', flush=True)
    print(f'At least one individual: {at_least_one_individual}', flush=True)

    if at_least_one_batch or at_least_one_individual:
        ###############################
        # CHECK HERE FOR ZIP CONTENTS #
        ###############################

        if not os.path.exists(local_list_file):
            print('Creating collate list. 1695', flush=True)
            to_collate = pd.DataFrame.from_dict({
                'id': [i for i in range(len(zip_batch_object_names) + len(individual_object_names))],
                'object_names': zip_batch_object_names + individual_object_names,
                'paths': zip_batch_files + individual_files,
                'size': zip_batch_sizes + individual_files_sizes,
                'type': [
                    'zip' for _ in range(len(zip_batch_object_names))
                ] + [
                    'file' for _ in range(len(individual_files))
                ],
                'upload': [
                    False for _ in range(len(zip_batch_object_names))
                ] + [
                    True for _ in range(len(individual_files))
                ]
            })
            to_collate = to_collate.where(to_collate['size'] > 0).dropna()
            to_collate = dd.from_pandas(to_collate, npartitions=len(client.scheduler_info()['workers']) * 2)
            to_collate['upload'] = to_collate.apply(
                compare_zip_contents_bool,
                axis=1,
                args=(
                    current_objects,
                    destination_dir
                ),
                meta=('upload', bool),

            )
            to_collate = to_collate.compute()
            print(to_collate, flush=True)
            print(to_collate['upload'], flush=True)
            # Convert strings representations of lists back to lists
            to_collate['object_names'] = to_collate['object_names'].apply(my_lit_eval).astype(object)
            to_collate['id'] = to_collate['id'].astype(int)
            to_collate['paths'] = to_collate['paths'].apply(my_lit_eval).astype(object)
            to_collate['upload'] = to_collate['upload'].astype(bool)
            to_collate['type'] = to_collate['type'].astype(str)
            to_collate['size'] = to_collate['size'].astype(int)
            del (
                zip_batch_files,
                zip_batch_object_names,
                zip_batch_sizes,
                individual_files,
                individual_object_names,
                individual_files_sizes
>>>>>>> bd448c0f
            )
        del batch, batches, cumulative_size
        zip_batch = pd.Series(batch_number[1:], name='id', dtype='int')
        print(zip_batch, flush=True)
        ddf['id'] = zip_batch
        del zip_batch

        print(ddf, flush=True)
        if save_local_file:
            ddf.to_csv('' + local_list_file, index=False)
        at_least_one_batch = ddf['type'].isin(['zip']).any()
        at_least_one_individual = ddf['type'].isin(['file']).any()
        print(f'At least one batch: {at_least_one_batch}', flush=True)
        print(f'At least one individual: {at_least_one_individual}', flush=True)
        del ddf
        print(f'Done traversing {local_dir}.', flush=True)

    if at_least_one_batch or at_least_one_individual:
        # if at_least_one_batch or at_least_one_individual:
        # paths,object_names,islink,size,individual_upload,zip_batch
        ddf = dd.read_csv(
            local_list_file,
            dtype={
                'paths': 'str',
                'object_names': 'str',
                'islink': 'bool',
                'size': 'int',
                'type': 'str',
                'upload': 'bool',
                'uploaded': 'bool',
                'id': 'int',
            },
        )

<<<<<<< HEAD
        # ddf = ddf.persist()
        # individual
        ind_files = ddf[ddf['type'] == 'file'].drop('islink', axis=1)
        ind_files['id'] = None
        # to_collate

        # ValueError: Grouping by an unaligned column is unsafe and
        # unsupported.
        # This can be caused by filtering only one of the object or
        # grouping key. For example, the following works in pandas,
        # but not in dask:

        # df[df.foo < 0].groupby(df.bar)

        # This can be avoided by either filtering beforehand, or
        # passing in the name of the column instead:

        # df2 = df[df.foo < 0]
        # df2.groupby(df2.bar)
        # # or
        # df[df.foo < 0].groupby('bar')

        # For more information see dask GH issue #1876.
        zips = ddf[ddf['id'] > 0]
        zips = zips.groupby(zips['id']).agg(
            {
                'paths': 'list',
                'object_names': 'list',
                'islink': 'first',
                'size': 'sum',
                'type': 'first',
                'upload': 'first',
                'uploaded': 'first',
                'id': 'first',
            }
        )
        zips['paths'] = zips['paths'].apply(lambda x: '|'.join(x), meta=('paths', 'str'))
        zips['object_names'] = zips['object_names'].apply(lambda x: '|'.join(x), meta=('object_names', 'str'))

        uploads = dd.concat([zips, ind_files], axis=0).reset_index(drop=True)
        print(uploads, flush=True)
=======
                print('Created Dask dataframe for to_collate.', flush=True)
                print('Comparing existing objects to collate list.', flush=True)
                to_collate['upload'] = to_collate.apply(
                    compare_zip_contents_bool,
                    axis=1,
                    args=(
                        current_objects,
                        destination_dir,
                    ),
                    meta=('upload', bool),
                )
                to_collate = to_collate.compute()

                # print(to_collate['upload'])
>>>>>>> bd448c0f

        uploads.compute().to_csv(upload_list_file, index=False)
        uploads = uploads.persist()

        # call zip_folder in parallel
        num_zip_batches = uploads['id'].max().compute()
        print(uploads, flush=True)

        print(
            f"Zipping and uploading "
            f"{num_zip_batches} " # noqa
            "batches.", flush=True
        )
        print(
            f"Uploading "
            f"{len(uploads[uploads['type'] == 'file'])} " # noqa
            "individual files.", flush=True
        )
        print(f'Total: {len(uploads)}', flush=True)
        print(
            f"Average files per zip batch: "
            f"{(len(uploads[uploads['type'] == 'zip']) / num_zip_batches):.2f}",
            flush=True
        )
        print('Uploading...', flush=True)

        if len(uploads[uploads['type'] == 'zip']) > 0:
            zip_uploads = uploads[uploads['type'] == 'zip'].apply(
                zip_and_upload,
                axis=1,
                args=(
                    s3,
                    bucket_name,
                    api,
                    destination_dir,
                    local_dir,
                    total_size_uploaded,
                    total_files_uploaded,
                    use_compression,
                    dryrun,
                    processing_start,
                    mem_per_worker,
                    log,
                ),
                meta=('zip_uploads', bool)
            )
        else:
<<<<<<< HEAD
            print('No zip uploads.', flush=True)
            zip_uploads = pd.Series([], dtype=bool)
        if len(uploads[uploads['type'] == 'file']) > 0:
            file_uploads = uploads[uploads['type'] == 'file'].apply(
                upload_files_from_series,
                axis=1,
                args=(
                    s3,
                    bucket_name,
                    api,
                    local_dir,
                    dryrun,
                    processing_start,
                    1,
                    total_size_uploaded,
                    total_files_uploaded,
                    mem_per_worker,
                    log,
                ),
                meta=('file_uploads', bool)
            )
        else:
            print('No file uploads.', flush=True)
            file_uploads = pd.Series([], dtype=bool)
        print(type(zip_uploads))
        print(type(file_uploads))

        if isinstance(zip_uploads, dd.Series):
            zip_uploads = zip_uploads.compute()
        if isinstance(file_uploads, dd.Series):
            file_uploads = file_uploads.compute()
=======
            print('Collate list not saved.', flush=True)

    if at_least_one_batch or at_least_one_individual:
        if len(to_collate) > 0:
            to_collate['object_names'] = to_collate['object_names'].apply(my_lit_eval).astype(object)
            to_collate['id'] = to_collate['id'].astype(int)
            to_collate['paths'] = to_collate['paths'].apply(my_lit_eval).astype(object)
            to_collate['upload'] = to_collate['upload'].astype(bool)
            to_collate['type'] = to_collate['type'].astype(str)
            to_collate['size'] = to_collate['size'].astype(int)

            if not to_collate['upload'].any():
                print('No files to upload.', flush=True)
                return False

            client.scatter(to_collate)
            # print(to_collate)
            # print(to_collate[
            #     to_collate['upload'] == True # noqa
            # ])
            uploads = dd.from_pandas(to_collate[
                to_collate['upload'] == True # noqa
            ],
                npartitions=len(
                    client.scheduler_info()['workers']
            ) * 2,
            )
            uploads['object_names'] = uploads['object_names'].apply(my_lit_eval).astype(object)
            uploads['id'] = uploads['id'].astype(int)
            uploads['paths'] = uploads['paths'].apply(my_lit_eval).astype(object)
            uploads['upload'] = uploads['upload'].astype(bool)
            uploads['type'] = uploads['type'].astype(str)
            uploads['size'] = uploads['size'].astype(int)

            # call zip_folder in parallel
            print(f"Zipping and uploading "
                    f"{len(to_collate[to_collate['type'] == 'zip'])} " # noqa
                    "batches.", flush=True)
            print(f"Uploading "
                    f"{len(to_collate[to_collate['type'] == 'file'])} " # noqa
                    "individual files.", flush=True)

            print('Uploading...', flush=True)
            # uploads['uploaded'] = False
            # uploads['uploaded'] = uploads['uploaded'].astype(bool)
            # print('uploads type')
            # print(uploads['type'])
            # print('uploads type zip')
            # print(uploads[uploads['type'].eq('zip')])
            # print('uploads type file')
            # print(uploads[uploads['type'] == 'file'])
            if len(uploads[uploads['type'] == 'zip']) > 0:
                zip_uploads = uploads[uploads['type'] == 'zip'].apply(
                    zip_and_upload,
                    axis=1,
                    args=(
                        s3,
                        bucket_name,
                        api,
                        destination_dir,
                        local_dir,
                        total_size_uploaded,
                        total_files_uploaded,
                        use_compression,
                        dryrun,
                        processing_start,
                        mem_per_worker,
                        log,
                    ),
                    meta=('zip_uploads', bool)
                )
            else:
                print('No zip uploads.', flush=True)
                zip_uploads = pd.Series([], dtype=bool)
            if len(uploads[uploads['type'] == 'file']) > 0:
                file_uploads = uploads[uploads['type'] == 'file'].apply(
                    upload_files_from_series,
                    axis=1,
                    args=(
                        s3,
                        bucket_name,
                        api,
                        local_dir,
                        dryrun,
                        processing_start,
                        1,
                        total_size_uploaded,
                        total_files_uploaded,
                        mem_per_worker,
                        log,
                    ),
                    meta=('file_uploads', bool)
                )
            else:
                print('No file uploads.', flush=True)
                file_uploads = pd.Series([], dtype=bool)
            print(type(zip_uploads))
            print(type(file_uploads))
            uploads = uploads.compute()
            client.scatter(uploads)

            if isinstance(zip_uploads, dd.Series):
                zip_uploads = zip_uploads.compute()
            if isinstance(file_uploads, dd.Series):
                file_uploads = file_uploads.compute()
            # uploads[uploads['type'] == 'file']['uploaded'] = file_uploads
            # uploads[uploads['type'] == 'zip']['uploaded'] = zip_uploads
>>>>>>> bd448c0f

    ################################
    # Return bool as upload status #
    ################################
<<<<<<< HEAD
=======
        # print(zip_uploads)
        # print(file_uploads)
        # zip_uploads.to_csv('zip_uploads.csv')
        # file_uploads.to_csv('file_uploads.csv')
>>>>>>> bd448c0f
        if len(zip_uploads) > 0 and len(file_uploads) > 0:
            all_uploads_successful = bool(zip_uploads.all()) * bool(file_uploads.all())
        elif len(zip_uploads) > 0:
            all_uploads_successful = bool(zip_uploads.all())
        elif len(file_uploads) > 0:
            all_uploads_successful = bool(file_uploads.all())
        else:
            all_uploads_successful = None
        del uploads
        if all_uploads_successful:
            print('All uploads successful.', flush=True)
        else:
            print('Some uploads failed.', flush=True)
        return all_uploads_successful
    else:
        print('Nothing to upload.', flush=True)
        return None


##########################################
#              Main Function             #
##########################################
if __name__ == '__main__':
    epilog = ''

    class MyParser(argparse.ArgumentParser):
        def error(self, message):
            sys.stderr.write(f'error: {message}\n\n')
            self.print_help()
            sys.exit(2)
    parser = MyParser(
        description='Upload files from a local directory to an S3 bucket in parallel.',
        epilog=epilog,
        formatter_class=argparse.RawDescriptionHelpFormatter,
    )
    parser.add_argument(
        '--config-file',
        type=str,
        help='Path to the configuration YAML file.'
    )
    parser.add_argument(
        '--api',
        type=str,
        help='API to use; "S3" or "Swift". Case insensitive.'
    )
    parser.add_argument(
        '--bucket-name',
        type=str,
        help='Name of the S3 bucket.'
    )
    parser.add_argument(
        '--local-path',
        type=str,
        help='Absolute path to the folder to be uploaded.'
    )
    parser.add_argument(
        '--S3-prefix',
        type=str,
        help='Prefix to be used in S3 object keys.'
    )
    parser.add_argument(
        '--S3-folder',
        type=str,
        help='Subfolder(s) at the end of the local path to be used in S3 object keys.',
        nargs='?',
        const='',
        default=''
    )
    parser.add_argument(
        '--exclude',
        nargs='+',
        help="Files or folders to exclude from upload as a list in the form ['dir1', 'dir2', ...] or other "
        "valid YAML. Must relative paths to local_path."
    )
    parser.add_argument(
        '--nprocs',
        type=int,
        help='Number of CPU cores to use for parallel upload.'
    )
    parser.add_argument(
        '--threads-per-worker',
        type=int,
        help='Number of threads per Dask worker to use for parallel upload.'
    )
    parser.add_argument(
        '--no-checksum',
        default=False,
        action='store_true',
        help='DEPRECATED - Turn off file checksum.'
    )
    parser.add_argument(
        '--no-collate',
        default=False,
        action='store_true',
        help='Turn off collation of subfolders containing small numbers of small files into zip files.'
    )
    parser.add_argument(
        '--dryrun',
        default=False,
        action='store_true',
        help='Perform a dry run without uploading files.'
    )
    parser.add_argument(
        '--no-compression',
        default=False,
        action='store_true',
        help='Do not use compression when collating files.'
    )
    parser.add_argument(
        '--save-config',
        default=False,
        action='store_true',
        help='Save the configuration to the provided config file path and exit.'
    )
    parser.add_argument(
        '--no-file-count-stop',
        default=False,
        action='store_true',
        help='Do not stop if count of local files equals count of S3 objects.'
    )
    args = parser.parse_args()

    if not args.config_file and not (args.bucket_name and args.local_path and args.S3_prefix):
        parser.error(
            'If a config file is not provided, the bucket name, local path, and S3 prefix must be provided.'
        )
    clopts = [
        args.api,
        args.bucket_name,
        args.local_path,
        args.S3_prefix,
        args.S3_folder,
        args.exclude,
        args.nprocs,
        args.threads_per_worker,
        args.no_collate,
        args.dryrun,
        args.no_compression,
        args.save_config,
        args.no_file_count_stop,
    ]
    if args.config_file and any(clopts):
        print(f'WARNING: Any Options provide on command line override options in {args.config_file}.')
    if args.config_file:
        config_file = args.config_file
        if not os.path.exists(config_file) and not args.save_config:
            sys.exit(f'Config file {config_file} does not exist.')
        if os.path.exists(config_file):
            with open(config_file, 'r') as f:
                config = yaml.safe_load(f)
                print(config)
                if 'bucket_name' in config.keys() and not args.bucket_name:
                    args.bucket_name = config['bucket_name']
                if 'local_path' in config.keys() and not args.local_path:
                    args.local_path = config['local_path']
                elif 'local_path' not in config.keys() and not args.local_path:
                    args.local_path = os.getcwd()
                if 'S3_prefix' in config.keys() and not args.S3_prefix:
                    args.S3_prefix = config['S3_prefix']
                if 'S3_folder' in config.keys() and not args.S3_folder:
                    args.S3_folder = config['S3_folder']
                if 'exclude' in config.keys() and not args.exclude:
                    args.exclude = config['exclude']
                if 'nprocs' in config.keys() and not args.nprocs:
                    args.nprocs = config['nprocs']
                # required to allow default value of 4 as this overrides
                # "default" in add_argument
                if 'nprocs' not in config.keys() and not args.nprocs:
                    args.nprocs = 4
                if 'threads_per_worker' in config.keys() and not args.threads_per_worker:
                    args.threads_per_worker = config['threads_per_worker']
                # required to allow default value of 4 as this overrides
                # "default" in add_argument
                if 'threads_per_worker' not in config.keys() and not args.threads_per_worker:
                    args.threads_per_worker = 2
                if 'no_checksum' in config.keys() and not args.no_checksum:
                    args.no_checksum = config['no_checksum']
                if 'no_collate' in config.keys() and not args.no_collate:
                    args.no_collate = config['no_collate']
                if 'dryrun' in config.keys() and not args.dryrun:
                    args.dryrun = config['dryrun']
                if 'no_compression' in config.keys() and not args.no_compression:
                    args.no_compression = config['no_compression']
                if 'no_file_count_stop' in config.keys() and not args.no_file_count_stop:
                    args.no_file_count_stop = config['no_file_count_stop']
                if 'api' in config.keys() and not args.api:
                    args.api = config['api']
                if 'api' not in config.keys() and not args.api:
                    args.api = 's3'

    if args.save_config and not args.config_file:
        parser.error('A config file must be provided to save the configuration.')

    no_checksum = args.no_checksum
    if no_checksum:
        parser.error('Please note: the optin to disable file checksum has been deprecated.')

    save_config = args.save_config
    api = args.api.lower()
    if api not in ['s3', 'swift']:
        parser.error('API must be "S3" or "Swift" (case insensitive).')
    bucket_name = args.bucket_name
    local_dir = args.local_path
    if not os.path.exists(local_dir):
        sys.exit(f'Local path {local_dir} does not exist.')
    prefix = args.S3_prefix
    sub_dirs = args.S3_folder
    print(f'sub_dirs {sub_dirs}')
    nprocs = args.nprocs
    threads_per_worker = args.threads_per_worker
    print(f'threads per worker: {threads_per_worker}')
    # internally, flag turns *on* collate, but for user no-collate turns it
    # off - makes flag more intuitive
    global_collate = not args.no_collate
    dryrun = args.dryrun
    # internally, flag turns *on* compression, but for user no-compression
    # turns it off - makes flag more intuitive
    use_compression = not args.no_compression
    # internally, flag turns *on* file-count-stop, but for user
    # no-file-count-stop turns it off - makes flag more intuitive
    file_count_stop = not args.no_file_count_stop

    if args.exclude:
        exclude = pd.Series(args.exclude)
    else:
        exclude = pd.Series([])

    print(f'Config: {args}')

    if save_config:
        with open(config_file, 'w') as f:
            yaml.dump(
                {
                    'bucket_name': bucket_name,
                    'api': api,
                    'local_path': local_dir,
                    'S3_prefix': prefix,
                    'S3_folder': sub_dirs,
                    'nprocs': nprocs,
                    'threads_per_process': threads_per_worker,
                    'no_collate': not global_collate,
                    'dryrun': dryrun,
                    'no_compression': not use_compression,
                    'no_file_count_stop': not file_count_stop,
                    'exclude': exclude.to_list(),
                },
                f)
        sys.exit(0)

    print('Symlinks will be replaced with the target file. A new file <simlink_file>.symlink '
          'will contain the symlink target path.')

    if not local_dir or not prefix or not bucket_name:
        print('local_dir, s3_prefix and bucket_name must be provided and must not be empty strings or null.')
        parser.print_help()
        sys.exit(1)

    # print hostname
    uname = subprocess.run(['uname', '-n'], capture_output=True)
    print(f'Running on {uname.stdout.decode().strip()}')

    # Initiate timing
    start_main = datetime.now()

    # allow top-level folder to be provided with S3-folder == ''
    if sub_dirs == '':
        log_suffix = 'lsst-backup.csv'  # DO NOT CHANGE
        log = f"{prefix}-{log_suffix}"
        # check for previous suffix (remove after testing)
        previous_suffix = 'files.csv'
        previous_log = f"{prefix}-{previous_suffix}"
        destination_dir = f"{prefix}"
    else:
        log_suffix = 'lsst-backup.csv'  # DO NOT CHANGE
        log = f"{prefix}-{'-'.join(sub_dirs.split('/'))}-{log_suffix}"
        # check for previous suffix (remove after testing)
        previous_suffix = 'files.csv'
        previous_log = f"{prefix}-{'-'.join(sub_dirs.split('/'))}-{previous_suffix}"
        destination_dir = f"{prefix}/{sub_dirs}"

    local_list_suffix = 'local-file-list.csv'
    local_list_file = log.replace(log_suffix, local_list_suffix)  # automatically generated
    save_local_list = True
    if save_local_list and not os.path.exists(local_list_file):
        print(f'Local file list will be generated and saved to {local_list_file}.')
    elif save_local_list and os.path.exists(local_list_file):
        print(f'Local file list will be read from and re-saved to {local_list_file}.')

    # Add titles to log file
    if not os.path.exists(log):
        if os.path.exists(previous_log):
            # rename previous log
            os.rename(previous_log, log)
            print(f'Renamed {previous_log} to {log}')
        else:
            # create new log
            print(f'Created backup log file {log}')
            with open(log, 'a') as logfile:  # don't open as 'w' in case this is a continuation
                logfile.write(
                    'LOCAL_FOLDER,LOCAL_PATH,FILE_SIZE,BUCKET_NAME,DESTINATION_KEY,CHECKSUM,ZIP_CONTENTS,UPLOAD_TIME\n' # noqa
                )

    # Setup bucket
    try:
        if bm.check_keys(api):
            if api == 's3':
                access_key = os.environ['S3_ACCESS_KEY']
                secret_key = os.environ['S3_ACCESS_KEY']
                s3_host = os.environ['S3_HOST_URL']
            elif api == 'swift':
                access_key = os.environ['ST_USER']
                secret_key = os.environ['ST_KEY']
                s3_host = os.environ['ST_AUTH']
    except AssertionError as e:
        print(f'AssertionError {e}', file=sys.stderr)
        sys.exit()
    except KeyError as e:
        print(f'KeyError {e}', file=sys.stderr)
        sys.exit()
    except ValueError as e:
        print(f'ValueError {e}', file=sys.stderr)
        sys.exit()

    print(f'Using {api.capitalize()} API with host {s3_host}')

    if api == 's3':
        s3 = bm.get_resource()
        bucket_list = bm.bucket_list(s3)
    elif api == 'swift':
        s3 = bm.get_conn_swift()
        bucket_list = bm.bucket_list_swift(s3)

    if bucket_name not in bucket_list:
        if not dryrun:
            if api == 's3':
                r = s3.Bucket(bucket_name).create()
                print(r)
                bucket = s3.Bucket(bucket_name)
            elif api == 'swift':
                s3.put_container(bucket_name)
                bucket = None
            print(f'Added bucket: {bucket_name}')
    else:
        if not dryrun:
            print(f'Bucket exists: {bucket_name}')
            print('Existing files will be skipped.')
        else:
            print(f'Bucket exists: {bucket_name}')
            print('dryrun == True, so continuing.')

    success = False

    ############################
    #        Dask Setup        #
    ############################
    total_memory = mem().total
    n_workers = nprocs // threads_per_worker
    mem_per_worker = mem().total // n_workers  # e.g., 187 GiB / 48 * 2 = 7.8 GiB
    print(
        f'nprocs: {nprocs}, Threads per worker: {threads_per_worker}, Number of workers: {n_workers}, '
        f'Total memory: {total_memory/1024**3:.2f} GiB, Memory per worker: {mem_per_worker/1024**3:.2f} GiB',
        flush=True
    )

    # Process the files
    with Client(
        n_workers=n_workers,
        threads_per_worker=threads_per_worker,
        memory_limit=mem_per_worker
    ) as client:
        print(f'Dask Client: {client}', flush=True)
        print(f'Dashboard: {client.dashboard_link}', flush=True)
        print(f'Starting processing at {datetime.now()}, elapsed time = {datetime.now() - start_main}')
        print(f'Using {nprocs} processes.')
        print(f'Getting current object list for {bucket_name}. This may take some time.\nStarting at '
              f'{datetime.now()}, elapsed time = {datetime.now() - start_main}', flush=True)

        if api == 's3':
            current_objects = bm.object_list(bucket, prefix=destination_dir, count=True)
        elif api == 'swift':
            current_objects = bm.object_list_swift(s3, bucket_name, prefix=destination_dir, count=True)
        print()
        print(
            f'Done.\nFinished at {datetime.now()}, elapsed time = {datetime.now() - start_main}',
            flush=True
        )

        current_objects = pd.DataFrame.from_dict({'CURRENT_OBJECTS': current_objects})

        print(f'Current objects (with matching prefix): {len(current_objects)}', flush=True)

        if not current_objects.empty:
            num_objs = len(
                current_objects[current_objects['CURRENT_OBJECTS'].str.contains('collated_') == False]  # noqa
            )
            print(f"Current objects (with matching prefix; excluding collated zips): "
                  f"{num_objs}", flush=True)
            print(
                f'Obtaining current object metadata, elapsed time = {datetime.now() - start_main}',
                flush=True
            )
            if api == 's3':
                current_objects['METADATA'] = current_objects['CURRENT_OBJECTS'].apply(
                    find_metadata,
                    bucket=bucket)  # can't Daskify this without passing all bucket objects
            elif api == 'swift':
                current_objects = dd.from_pandas(
                    current_objects,
                    npartitions=len(client.scheduler_info()['workers']) * 10
                )
                current_objects['METADATA'] = current_objects['CURRENT_OBJECTS'].apply(
                    find_metadata_swift,
                    conn=s3,
                    container_name=bucket_name
                )
                current_objects = current_objects.compute()
            print(flush=True)
        else:
            current_objects['METADATA'] = None
        print(f'Done, elapsed time = {datetime.now() - start_main}', flush=True)

        # check if log exists in the bucket, download and append if it does
        print(f'Checking for existing log files in bucket {bucket_name}, elapsed time = '
              f'{datetime.now() - start_main}', flush=True)
        if current_objects['CURRENT_OBJECTS'].isin([log]).any():
            print(f'Log file {log} already exists in bucket. Downloading.')
            if api == 's3':
                bucket.download_file(log, log)
            elif api == 'swift':
                bm.download_file_swift(s3, bucket_name, log, log)
        elif current_objects['CURRENT_OBJECTS'].isin([previous_log]).any():
            print(f'Previous log file {previous_log} already exists in bucket. Downloading.')
            if api == 's3':
                bucket.download_file(previous_log, log)
            elif api == 'swift':
                bm.download_file_swift(s3, bucket_name, previous_log, log)
        print(f'Done, elapsed time = {datetime.now() - start_main}', flush=True)

        if api == 's3':
            s3 = None
            del bucket

        # check local_dir formatting for trailing slash(es)
        while local_dir[-1] == '/':
            local_dir = local_dir[:-1]

        remaining_uploads = True
        retries = 0
        global_retry_limit = 10
        while remaining_uploads and retries <= global_retry_limit:
            print(
                f'Processing files in {local_dir}, elapsed time = {datetime.now() - start_main}, '
                f'try number: {retries+1}',
                flush=True
            )
            with warnings.catch_warnings():
                warnings.filterwarnings('ignore')
                if api == 's3':
                    upload_successful = process_files(
                        s3,
                        bucket_name,
                        api,
                        current_objects,
                        exclude,
                        local_dir,
                        destination_dir,
                        dryrun,
                        log,
                        global_collate,
                        use_compression,
                        client,
                        mem_per_worker,
                        local_list_file,
                        save_local_list,
                        file_count_stop
                    )
                elif api == 'swift':
                    upload_successful = process_files(
                        s3,
                        bucket_name,
                        api,
                        current_objects,
                        exclude,
                        local_dir,
                        destination_dir,
                        dryrun,
                        log,
                        global_collate,
                        use_compression,
                        client,
                        mem_per_worker,
                        local_list_file,
                        save_local_list,
                        file_count_stop
                    )
            if os.path.exists(local_list_file):
                with open(local_list_file, 'r') as clf:
                    upload_checks = []
                    for line in clf.readlines():
                        if line.split(',')[-1] == 'True':
                            upload_checks.append(True)
                        else:
                            upload_checks.append(False)
                remaining_uploads = any(upload_checks)
                retries += 1
            else:
                break

    print(f'Finished uploads at {datetime.now()}')
    print(f'Dask Client closed at {datetime.now()}')
    print('Completing logging.')

    # Complete
    final_time = float((datetime.now() - start_main).total_seconds())

    try:
        logdf = pd.read_csv(log)
    except Exception as e:
        print(f'Error reading log file {log}: {e}')
        sys.exit()
    logdf = logdf.drop_duplicates(subset='DESTINATION_KEY', keep='last')
    logdf = logdf.reset_index(drop=True)
    logdf.to_csv(log, index=False)

    if not dryrun:
        print('Uploading log file.')
        upload_to_bucket(
            s3,
            bucket_name,
            api,
            local_dir,
            '/',  # path
            log,
            os.path.basename(log),
            False,  # dryrun
            os.path.dirname(log) + 'temp_log_file.log',
        )
    final_upload_time_seconds = float(logdf['UPLOAD_TIME'].astype('float').sum())
    final_size = logdf["FILE_SIZE"].sum() / 1024**2
    file_count = len(logdf)

    print(f'Total time (walltime): {final_time:.0f} s')
    print(f'Total time spent on parallel data transfer (cpu time): {final_upload_time_seconds:.0f} s')
    print(f'Final size: {final_size:.2f} MiB.')
    print(f'Uploaded {file_count} files including zips.')
    file_count_expand_zips = 0
    for zc in logdf['ZIP_CONTENTS']:
        if isinstance(zc, str):
            if isinstance(zc, list):
                file_count_expand_zips += len(zc)
            else:
                file_count_expand_zips += len(zc.split(','))
        else:
            file_count_expand_zips += 1
    print(f'Files on CSD3: {file_count_expand_zips}.')

    if final_time > 0:
        total_transfer_speed = final_size / final_time
    else:
        total_transfer_speed = 0
    if final_upload_time_seconds > 0:
        uploading_transfer_speed = final_size / final_upload_time_seconds
    else:
        uploading_transfer_speed = 0

    total_time_per_file = final_time / file_count
    total_time_per_file_expand_zips = final_time / file_count_expand_zips

    upload_time_per_file = final_upload_time_seconds / file_count
    upload_time_per_file_expand_zips = final_upload_time_seconds / file_count_expand_zips

    print(f'Finished at {datetime.now()}, elapsed time = {datetime.now() - start_main}')
    print(f'Total: {len(logdf)} files; {(final_size):.2f} MiB')
    print(
        f'Upload speed (based on CPU time): {(uploading_transfer_speed):.2f} '
        f'MiB/s; {upload_time_per_file:.2f} '
        f's/file uploaded; {upload_time_per_file_expand_zips:.2f} s/file on CSD3'
    )
    print(
        f'Upload speed (based on walltime, includes data processing time): {(total_transfer_speed):.2f} '
        f'MiB/s; {total_time_per_file:.2f} '
        f's/file uploaded; {total_time_per_file_expand_zips:.2f} s/file on CSD3'
    )<|MERGE_RESOLUTION|>--- conflicted
+++ resolved
@@ -1624,7 +1624,6 @@
         ddf = dd.concat([ddf, targets])
         del targets
 
-<<<<<<< HEAD
         # Drop any files that are already on S3
         if not current_objects.empty:
             print('Removing files already on S3.', flush=True)
@@ -1685,63 +1684,6 @@
                 f'size: {size} - '
                 f'individual_upload: {True if row[1]["type"] == "file" else False}',
                 flush=True
-=======
-    print(f'At least one batch: {at_least_one_batch}', flush=True)
-    print(f'At least one individual: {at_least_one_individual}', flush=True)
-
-    if at_least_one_batch or at_least_one_individual:
-        ###############################
-        # CHECK HERE FOR ZIP CONTENTS #
-        ###############################
-
-        if not os.path.exists(local_list_file):
-            print('Creating collate list. 1695', flush=True)
-            to_collate = pd.DataFrame.from_dict({
-                'id': [i for i in range(len(zip_batch_object_names) + len(individual_object_names))],
-                'object_names': zip_batch_object_names + individual_object_names,
-                'paths': zip_batch_files + individual_files,
-                'size': zip_batch_sizes + individual_files_sizes,
-                'type': [
-                    'zip' for _ in range(len(zip_batch_object_names))
-                ] + [
-                    'file' for _ in range(len(individual_files))
-                ],
-                'upload': [
-                    False for _ in range(len(zip_batch_object_names))
-                ] + [
-                    True for _ in range(len(individual_files))
-                ]
-            })
-            to_collate = to_collate.where(to_collate['size'] > 0).dropna()
-            to_collate = dd.from_pandas(to_collate, npartitions=len(client.scheduler_info()['workers']) * 2)
-            to_collate['upload'] = to_collate.apply(
-                compare_zip_contents_bool,
-                axis=1,
-                args=(
-                    current_objects,
-                    destination_dir
-                ),
-                meta=('upload', bool),
-
-            )
-            to_collate = to_collate.compute()
-            print(to_collate, flush=True)
-            print(to_collate['upload'], flush=True)
-            # Convert strings representations of lists back to lists
-            to_collate['object_names'] = to_collate['object_names'].apply(my_lit_eval).astype(object)
-            to_collate['id'] = to_collate['id'].astype(int)
-            to_collate['paths'] = to_collate['paths'].apply(my_lit_eval).astype(object)
-            to_collate['upload'] = to_collate['upload'].astype(bool)
-            to_collate['type'] = to_collate['type'].astype(str)
-            to_collate['size'] = to_collate['size'].astype(int)
-            del (
-                zip_batch_files,
-                zip_batch_object_names,
-                zip_batch_sizes,
-                individual_files,
-                individual_object_names,
-                individual_files_sizes
->>>>>>> bd448c0f
             )
         del batch, batches, cumulative_size
         zip_batch = pd.Series(batch_number[1:], name='id', dtype='int')
@@ -1776,28 +1718,9 @@
             },
         )
 
-<<<<<<< HEAD
-        # ddf = ddf.persist()
         # individual
         ind_files = ddf[ddf['type'] == 'file'].drop('islink', axis=1)
         ind_files['id'] = None
-        # to_collate
-
-        # ValueError: Grouping by an unaligned column is unsafe and
-        # unsupported.
-        # This can be caused by filtering only one of the object or
-        # grouping key. For example, the following works in pandas,
-        # but not in dask:
-
-        # df[df.foo < 0].groupby(df.bar)
-
-        # This can be avoided by either filtering beforehand, or
-        # passing in the name of the column instead:
-
-        # df2 = df[df.foo < 0]
-        # df2.groupby(df2.bar)
-        # # or
-        # df[df.foo < 0].groupby('bar')
 
         # For more information see dask GH issue #1876.
         zips = ddf[ddf['id'] > 0]
@@ -1818,22 +1741,6 @@
 
         uploads = dd.concat([zips, ind_files], axis=0).reset_index(drop=True)
         print(uploads, flush=True)
-=======
-                print('Created Dask dataframe for to_collate.', flush=True)
-                print('Comparing existing objects to collate list.', flush=True)
-                to_collate['upload'] = to_collate.apply(
-                    compare_zip_contents_bool,
-                    axis=1,
-                    args=(
-                        current_objects,
-                        destination_dir,
-                    ),
-                    meta=('upload', bool),
-                )
-                to_collate = to_collate.compute()
-
-                # print(to_collate['upload'])
->>>>>>> bd448c0f
 
         uploads.compute().to_csv(upload_list_file, index=False)
         uploads = uploads.persist()
@@ -1881,7 +1788,6 @@
                 meta=('zip_uploads', bool)
             )
         else:
-<<<<<<< HEAD
             print('No zip uploads.', flush=True)
             zip_uploads = pd.Series([], dtype=bool)
         if len(uploads[uploads['type'] == 'file']) > 0:
@@ -1913,126 +1819,10 @@
             zip_uploads = zip_uploads.compute()
         if isinstance(file_uploads, dd.Series):
             file_uploads = file_uploads.compute()
-=======
-            print('Collate list not saved.', flush=True)
-
-    if at_least_one_batch or at_least_one_individual:
-        if len(to_collate) > 0:
-            to_collate['object_names'] = to_collate['object_names'].apply(my_lit_eval).astype(object)
-            to_collate['id'] = to_collate['id'].astype(int)
-            to_collate['paths'] = to_collate['paths'].apply(my_lit_eval).astype(object)
-            to_collate['upload'] = to_collate['upload'].astype(bool)
-            to_collate['type'] = to_collate['type'].astype(str)
-            to_collate['size'] = to_collate['size'].astype(int)
-
-            if not to_collate['upload'].any():
-                print('No files to upload.', flush=True)
-                return False
-
-            client.scatter(to_collate)
-            # print(to_collate)
-            # print(to_collate[
-            #     to_collate['upload'] == True # noqa
-            # ])
-            uploads = dd.from_pandas(to_collate[
-                to_collate['upload'] == True # noqa
-            ],
-                npartitions=len(
-                    client.scheduler_info()['workers']
-            ) * 2,
-            )
-            uploads['object_names'] = uploads['object_names'].apply(my_lit_eval).astype(object)
-            uploads['id'] = uploads['id'].astype(int)
-            uploads['paths'] = uploads['paths'].apply(my_lit_eval).astype(object)
-            uploads['upload'] = uploads['upload'].astype(bool)
-            uploads['type'] = uploads['type'].astype(str)
-            uploads['size'] = uploads['size'].astype(int)
-
-            # call zip_folder in parallel
-            print(f"Zipping and uploading "
-                    f"{len(to_collate[to_collate['type'] == 'zip'])} " # noqa
-                    "batches.", flush=True)
-            print(f"Uploading "
-                    f"{len(to_collate[to_collate['type'] == 'file'])} " # noqa
-                    "individual files.", flush=True)
-
-            print('Uploading...', flush=True)
-            # uploads['uploaded'] = False
-            # uploads['uploaded'] = uploads['uploaded'].astype(bool)
-            # print('uploads type')
-            # print(uploads['type'])
-            # print('uploads type zip')
-            # print(uploads[uploads['type'].eq('zip')])
-            # print('uploads type file')
-            # print(uploads[uploads['type'] == 'file'])
-            if len(uploads[uploads['type'] == 'zip']) > 0:
-                zip_uploads = uploads[uploads['type'] == 'zip'].apply(
-                    zip_and_upload,
-                    axis=1,
-                    args=(
-                        s3,
-                        bucket_name,
-                        api,
-                        destination_dir,
-                        local_dir,
-                        total_size_uploaded,
-                        total_files_uploaded,
-                        use_compression,
-                        dryrun,
-                        processing_start,
-                        mem_per_worker,
-                        log,
-                    ),
-                    meta=('zip_uploads', bool)
-                )
-            else:
-                print('No zip uploads.', flush=True)
-                zip_uploads = pd.Series([], dtype=bool)
-            if len(uploads[uploads['type'] == 'file']) > 0:
-                file_uploads = uploads[uploads['type'] == 'file'].apply(
-                    upload_files_from_series,
-                    axis=1,
-                    args=(
-                        s3,
-                        bucket_name,
-                        api,
-                        local_dir,
-                        dryrun,
-                        processing_start,
-                        1,
-                        total_size_uploaded,
-                        total_files_uploaded,
-                        mem_per_worker,
-                        log,
-                    ),
-                    meta=('file_uploads', bool)
-                )
-            else:
-                print('No file uploads.', flush=True)
-                file_uploads = pd.Series([], dtype=bool)
-            print(type(zip_uploads))
-            print(type(file_uploads))
-            uploads = uploads.compute()
-            client.scatter(uploads)
-
-            if isinstance(zip_uploads, dd.Series):
-                zip_uploads = zip_uploads.compute()
-            if isinstance(file_uploads, dd.Series):
-                file_uploads = file_uploads.compute()
-            # uploads[uploads['type'] == 'file']['uploaded'] = file_uploads
-            # uploads[uploads['type'] == 'zip']['uploaded'] = zip_uploads
->>>>>>> bd448c0f
 
     ################################
     # Return bool as upload status #
     ################################
-<<<<<<< HEAD
-=======
-        # print(zip_uploads)
-        # print(file_uploads)
-        # zip_uploads.to_csv('zip_uploads.csv')
-        # file_uploads.to_csv('file_uploads.csv')
->>>>>>> bd448c0f
         if len(zip_uploads) > 0 and len(file_uploads) > 0:
             all_uploads_successful = bool(zip_uploads.all()) * bool(file_uploads.all())
         elif len(zip_uploads) > 0:
