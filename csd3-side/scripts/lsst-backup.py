--- conflicted
+++ resolved
@@ -1649,20 +1649,12 @@
             # del just_ons
 
         # Get size of each file
-<<<<<<< HEAD
-        print('Getting file sizes.', flush=True)
-        # debug
-        print(ddf['paths'].head(), flush=True)
-        ddf['size'] = ddf.apply(
-            lambda x: os.path.getsize(x['paths']) if not x['islink'] else 0,
-=======
         print(f'Getting file sizes at {datetime.now()}', flush=True)
         ddf['size'] = ddf.map_partitions(
             lambda partition: partition.apply(
                 lambda x: os.path.getsize(x['paths']) if not x['islink'] else 0,
                 axis=1
             ),
->>>>>>> 806f8d68
             meta=('size', 'int'),
         )
 
