#!/usr/bin/env python
# coding: utf-8
#D.McKay Feb 2024

"""
This script is used to upload files from a local directory to an S3 bucket in parallel.

It it optimised for LSST Butler repositories, where the data is stored in a directory structure with a large number of small files, often with one small file per folder.
In such cases, multiple single-small-file folders are zipped into a single zip file and uploaded to the S3 bucket.
It is expected a secondary system adjacent to the S3 bucket will be used to unzip the files and restore the directory structure to S3.

Usage:
    For usage, see `python lsst-backup.py --help`.

Returns:
    None
"""

import sys
import os
from itertools import repeat
from time import sleep
import warnings
from datetime import datetime, timedelta
import hashlib
import base64
import pandas as pd
from ast import literal_eval
import numpy as np
import yaml
import io
import zipfile
import warnings
from psutil import virtual_memory as mem
warnings.filterwarnings('ignore')
from logging import ERROR

import bucket_manager.bucket_manager as bm

import swiftclient

import hashlib
import os
import argparse
from dask import dataframe as dd
from dask.distributed import Client, get_client, wait, as_completed, Future, fire_and_forget
import subprocess

from typing import List

def compare_zip_contents(collate_objects: list[str] | pd.DataFrame, current_objects: pd.DataFrame, destination_dir: str, skipping: int) -> list[str] | pd.DataFrame:
    """
    Compare the contents of zip files to determine which files need to be uploaded.

    Parameters:
    collate_objects (list[str] | pd.DataFrame): A list of file paths or a DataFrame of file paths to be collated into zip files containing 'object_names' and 'upload' columns.
    current_objects (pd.DataFrame): A DataFrame containing metadata of current zip files, including their contents.
    destination_dir (str): The directory where the zip files will be stored.

    Returns:
    list[str] | pd.DataFrame: A list of indices of zip files to be uploaded if collate_objects is a list, or a DataFrame with an 'upload' column indicating which zip files need to be uploaded if collate_objects is a DataFrame.
    """
    if type(collate_objects) == pd.DataFrame:
        df = True
    else:
        df = False
        zips_to_upload = []

    for i in range(len(collate_objects)):
        if df:
            cmp = [x.replace(destination_dir+'/', '') for x in collate_objects['object_names'].iloc[i]]
        else:
            cmp = [x.replace(destination_dir+'/', '') for x in collate_objects[i]]
        if not current_objects.empty:
            if current_objects['METADATA'].isin([cmp]).any():
                existing_zip_contents = current_objects[current_objects['METADATA'].isin([cmp])]['METADATA'].values[0]
                if all([x in existing_zip_contents for x in cmp]):
                    print(f'Zip file {destination_dir}/collated_{i}.zip already exists and file lists match - skipping.', flush=True)
                    if df:
                        if collate_objects.iloc[i]['upload']:
                            collate_objects.iloc[i]['upload'] = False
                            skipping += 1
                    else:
                        skipping += 1
                else:
                    print(f'Zip file {destination_dir}/collated_{i}.zip already exists but file lists do not match - reuploading.', flush=True)
                    if df:
                        if not collate_objects.iloc[i]['upload']:
                            collate_objects.iloc[i]['upload'] = True
                            skipping -= 1
                    else:
                        zips_to_upload.append(i)
            else:
                print(f'Zip file {destination_dir}/collated_{i}.zip does not exist uploading.', flush=True)
                if df:
                    if not collate_objects.iloc[i]['upload']:
                        collate_objects.iloc[i]['upload'] = True
                        skipping -= 1
                else:
                    zips_to_upload.append(i)
        else:
            print(f'Zip file {destination_dir}/collated_{i}.zip does not exist uploading.', flush=True)
            if df:
                collate_objects.iloc[i]['upload'] = True
            else:
                zips_to_upload.append(i)
    if df:
        return collate_objects, skipping
    else:
        return zips_to_upload, skipping


def to_rds_path(home_path: str, local_dir: str) -> str:
    # get base folder for rds- folders
    if 'rds-' in local_dir:
        split = local_dir.split('/')
        for f in split:
            if f.startswith('rds-'):
                local_dir_base = '/'.join(split[:split.index(f)+1])
                break
        if 'rds-iris' in home_path:
            home_path_split = home_path.split('/')
            for hp in home_path_split:
                if hp.startswith('rds-iris'):
                    home_path_base = '/'.join(home_path_split[:home_path_split.index(hp)+1])
                    break
            rds_path = home_path.replace(home_path_base, local_dir_base)
            return rds_path
        else:
            return home_path
    else:
        return home_path

def find_metadata(key: str, bucket) -> List[str]:
    """
    Finds the metadata for a given key in an S3 bucket.

    Args:
        key (dd.core.Scalar or str): The key to search for metadata.
        s3: The S3 object.

    Returns:
        list[str]: A list of existing metadata contents if found, otherwise empty list.
    """
    if type(key) == str:
        existing_zip_contents = None
        if key.endswith('.zip'):
            print('.', end='', flush=True)
            try:
                existing_zip_contents = str(bucket.Object(''.join([key,'.metadata'])).get()['Body'].read().decode('UTF-8')).split('|') # use | as separator
            except Exception as e:
                try:
                    existing_zip_contents = bucket.Object(key).metadata['zip-contents'].split('|') # use | as separator
                except KeyError:
                    return None
                except Exception as e:
                    return None
            if existing_zip_contents:
                if len(existing_zip_contents) == 1:
                        existing_zip_contents = existing_zip_contents[0].split(',') # revert to comma if no | found
                return existing_zip_contents
        else:
            return None
    else:
        return None

def find_metadata_swift(key: str, conn, container_name: str) -> List[str]:
    """
    Finds the metadata for a given key in an S3 bucket.

    Args:
        key (dd.core.Scalar or str): The key to search for metadata.
        s3: The S3 object.

    Returns:
        list[str]: A list of existing metadata contents if found, otherwise empty list.
    """
    if type(key) == str:
        existing_zip_contents = None
        if key.endswith('.zip'):
            print('.', end='', flush=True)
            try:
                existing_zip_contents = str(conn.get_object(container_name,''.join([key,'.metadata']))[1].decode('UTF-8')).split('|') # use | as separator
            except Exception as e:
                try:
                    existing_zip_contents = conn.head_object(container_name,key)['x-object-meta-zip-contents'].split('|') # use | as separator
                except KeyError:
                    return None
                except Exception as e:
                    return None
            if existing_zip_contents:
                if len(existing_zip_contents) == 1:
                        existing_zip_contents = existing_zip_contents[0].split(',') # revert to comma if no | found
                return existing_zip_contents
        else:
            return None
    else:
        return None

def mem_check(futures):
    """
    Checks the memory usage of the Dask workers.

    Args:
        futures (list): A list of Dask futures.

    Returns:
        None
    """
    client = get_client()
    workers = client.scheduler_info()['workers']
    system_perc = mem().percent
    print(f'System memory usage: {system_perc:.0f}%.', file=sys.stderr)
    min_w_mem = None
    high_mem_workers = []
    for w in workers.items():
        if min_w_mem is None or min_w_mem > w[1]['memory_limit']:
            min_w_mem = w[1]['memory_limit']
        used = w[1]['metrics']['managed_bytes'] + w[1]['metrics']['spilled_bytes']['memory']
        used_perc = used / w[1]['memory_limit'] * 100
        if used_perc > 80:
            high_mem_workers.append(w[1]['id'])
    if high_mem_workers:
        print(f'High memory usage on workers: {high_mem_workers}.', file=sys.stderr)
        client.rebalance()
        wait(futures)


def remove_duplicates(l: list[dict]) -> list[dict]:
    return pd.DataFrame(l).drop_duplicates().to_dict(orient='records')

def zip_and_upload(id, file_paths, s3, bucket_name, api, destination_dir, local_dir, total_size_uploaded, total_files_uploaded, use_compression, dryrun, processing_start, mem_per_worker) -> tuple[object, str]:
    """
    Zips a list of files and uploads the resulting zip file to an S3 bucket.
    Args:
        id (str): Identifier for the zip file.
        file_paths (list): List of file paths to be included in the zip file.
        s3 (swiftclient.Connection | None): if api == "swift": swiftclient.Connection for uploading the zip file; elif api == "s3": None.
        bucket_name (str): Name of the S3 bucket where the zip file will be uploaded.
        api (str): API name: "swift" or "s3".
        destination_dir (str): Destination "directory" in the S3 bucket.
        local_dir (str): Local directory containing the files to be zipped.
        total_size_uploaded (int): Total size of files uploaded so far.
        total_files_uploaded (int): Total number of files uploaded so far.
        use_compression (bool): Whether to use compression for the zip file.
        dryrun (bool): If True, perform a dry run without actual upload.
        processing_start (datetime): Start time of the processing.
        mem_per_worker (int): Memory allocated per worker.
    Returns:
        bool: True if a zip was created and uploaded, False if not..
    """
    print(f'Zipping and uploading {len(file_paths)} files from {local_dir} to {destination_dir}/collated_{id}.zip.', flush=True)
    #############
    #  zip part #
    #############
    client = get_client()

    zip_data, namelist = zip_folders(local_dir, file_paths, use_compression, dryrun, id, mem_per_worker)
    print('Created zipFile in memory', flush=True)
    ###############
    # upload part #
    ###############
    # zips now placed at top level of backup == local_dir
    zip_object_key = os.sep.join([destination_dir, os.path.relpath(f'{local_dir}/collated_{id}.zip', local_dir)])
    print(f'zip_object_key: {zip_object_key}', flush=True)
    if namelist == []:
        print(f'No files to upload in zip file.')
        return False
    else: # for no subtasks
        upload_and_callback(
            s3,
            bucket_name,
            api,
            local_dir,
            destination_dir,
            zip_data,
            namelist,
            zip_object_key,
            dryrun,
            processing_start,
            1, # i.e., 1 zip file
            len(zip_data),
            total_size_uploaded,
            total_files_uploaded,
            True,
            mem_per_worker
        )
        return True

def zip_folders(local_dir:str, file_paths:list[str], use_compression:bool, dryrun:bool, id:int, mem_per_worker:int) -> tuple[str, int, bytes]:
    """
    Collates the specified folders into a zip file.

    Args:
        file_paths (list): A list of lists containing files to be included in the zip file for each subfolder.
        use_compression (bool): Flag indicating whether to use compression for the zip file.
        dryrun (bool): Flag indicating whether to perform a dry run without actually creating the zip file.
        id (int, optional): An optional identifier for the zip file. Defaults to 0.
        mem_per_worker (int): The memory per worker in bytes.

    Returns:
        tuple: A tuple containing the parent folder path, the identifier, and the compressed zip file as a bytes object.

    Raises:
        None

    """
    zipped_size = 0
    if not dryrun:
        try:
            zip_buffer = io.BytesIO()
            if use_compression:
                compression = zipfile.ZIP_DEFLATED  # zipfile.ZIP_DEFLATED = standard compression
            else:
                compression = zipfile.ZIP_STORED  # zipfile.ZIP_STORED = no compression
            with zipfile.ZipFile(zip_buffer, "a", compression, True) as zip_file:
                for file in file_paths:
                    if file.startswith('/'):
                        file_path = file
                    else:
                        exit(f'Path is wrong: {file}')
                    arc_name = os.path.relpath(file_path, local_dir)
                    try:
                        zipped_size += os.path.getsize(file_path)
                        with open(file_path, 'rb') as src_file:
                            zip_file.writestr(arc_name, src_file.read())
                    except PermissionError:
                        print(f'WARNING: Permission error reading {file_path}. File will not be backed up.')
                        continue
                namelist = zip_file.namelist()
            if zipped_size > mem_per_worker:
                print(f'WARNING: Zipped size of {zipped_size} bytes exceeds memory per core of {mem_per_worker} bytes.')
        except MemoryError as e:
            print(f'Error zipping: {e}')
            print(f'Namespace: {globals()}')
            exit(1)
        if namelist == []:
            return b'', []
        return zip_buffer.getvalue(), namelist
    else:
        return b'', []

def part_uploader(bucket_name, object_key, part_number, chunk_data, upload_id) -> dict:
    """
    Uploads a part of a file to an S3 bucket.

    Args:
        bucket_name (str): The name of the S3 bucket.
        object_key (str): The key of the object in the S3 bucket.
        part_number (int): The part number of the chunk being uploaded.
        chunk_data (bytes): The data of the chunk being uploaded.
        upload_id (str): The ID of the ongoing multipart upload.

    Returns:
        dict: A dictionary containing the part number and ETag of the uploaded part.
    """
    s3_client = bm.get_client()
    return {"PartNumber":part_number,
            "ETag":s3_client.upload_part(Body=chunk_data,
                          Bucket=bucket_name,
                          Key=object_key,
                          PartNumber=part_number,
                          UploadId=upload_id)["ETag"]}

def upload_to_bucket(s3, bucket_name, api, local_dir, folder, filename, object_key, dryrun, mem_per_worker) -> str:
    """
    Uploads a file to an S3 bucket.
    Calculates a checksum for the file

    Args:
        s3 (None | swiftclient.Connection): None or swiftclient Connection object.
        bucket_name (str): The name of the S3 bucket or Swift container name.
        api (str): The API to use for the S3 connection, 's3' or 'swift'.
        folder (str): The local folder containing the file to upload.
        filename (str): The name of the file to upload.
        object_key (str): The key to assign to the uploaded file in the S3 bucket.
        dryrun (bool): Flag indicating whether to perform a dry run (no actual upload).
        mem_per_worker (int): The memory per worker in bytes.

    Returns:
        str: A string containing information about the uploaded file in CSV format.
            The format is: LOCAL_FOLDER,LOCAL_PATH,FILE_SIZE,BUCKET_NAME,DESTINATION_KEY,CHECKSUM,CHECKSUM_SIZE,CHECKSUM_KEY
    """
    if api == 's3': # Need to make a new S3 connection
        s3 = bm.get_resource()
        s3_client = bm.get_client()
        bucket = s3.Bucket(bucket_name)

        # Check if the file is a symlink
        # If it is, upload an object containing the target path instead
        link = False
        if os.path.islink(filename):
            link = True
        if link:
            file_data = to_rds_path(os.path.realpath(filename), local_dir)
        else:
            file_data = open(filename, 'rb').read()

        file_size = os.path.getsize(filename)
        use_future = False

        if file_size > 10 * 1024**3:
            if not dryrun:
                print(f'WARNING: File size of {file_size} bytes exceeds memory per worker of {mem_per_worker} bytes.', flush=True)
                print('Running upload_object.py.', flush=True)
                print('This upload WILL NOT be checksummed or tracked!', flush=True)
                del file_data
                # Ensure consistent path to upload_object.py
                upload_object_path = os.path.join(os.path.dirname(os.path.abspath(__file__)), '../../scripts/upload_object.py')
                success = subprocess.Popen(
                    ['nohup', 'nice', '-n', '10', 'python', upload_object_path, '--bucket-name', bucket_name, '--object-name', object_key, '--local-path', filename],
                    stdout=open(f'{os.environ["PWD"]}/ext_uploads.log', 'a'),
                    stderr=open(f'{os.environ["PWD"]}/ext_uploads.err', 'a'),
                    env=os.environ,
                    preexec_fn=os.setsid
                    )
                print(f'Running upload_object.py for {filename}.', flush=True)
                return f'"{folder}","{filename}",{file_size},"{bucket_name}","{object_key}","n/a","n/a"'

        print(f'Uploading {filename} from {folder} to {bucket_name}/{object_key}, {file_size} bytes, checksum = True, dryrun = {dryrun}', flush=True)
        """
        - Upload the file to the bucket
        """
        if not dryrun:
            if link:
                """
                - Upload the link target _path_ to an object
                """
                if use_future:
                    bucket.put_object(Body=get_client().gather(file_data), Key=object_key)
                    try:
                        get_client().scatter(file_data)
                    except TypeError as e:
                        print(f'Error scattering {filename}: {e}')
                        exit(1)
                else:
                    bucket.put_object(Body=file_data, Key=object_key)
            if not link:
                """
                - Create checksum object
                """
                if use_future:
                    file_data = get_client().gather(file_data)
                checksum_hash = hashlib.md5(file_data)
                checksum_string = checksum_hash.hexdigest()
                checksum_base64 = base64.b64encode(checksum_hash.digest()).decode()
                if use_future:
                    try:
                        file_data = get_client().scatter(file_data)
                    except TypeError as e:
                        print(f'Error scattering {filename}: {e}')
                        exit(1)
                try:
                    if file_size > mem_per_worker or file_size > 5 * 1024**3:  # Check if file size is larger than 5GiB
                        """
                        - Use multipart upload for large files
                        """

                        obj = bucket.Object(object_key)
                        mp_upload = obj.initiate_multipart_upload()
                        chunk_size = 512 * 1024**2  # 512 MiB
                        chunk_count = int(np.ceil(file_size / chunk_size))
                        print(f'Uploading {filename} to {bucket_name}/{object_key} in {chunk_count} parts.')
                        parts = []
                        part_futures = []
                        for i in range(chunk_count):
                            start = i * chunk_size
                            end = min(start + chunk_size, file_size)
                            part_number = i + 1
                            part_futures.append(get_client().submit(
                            part_uploader,
                                bucket_name,
                                object_key,
                                part_number,
                                file_data[start:end],
                                mp_upload.id
                            ))
                        for future in as_completed(part_futures):
                            parts.append(future.result())
                            del future
                        s3_client.complete_multipart_upload(
                            Bucket=bucket_name,
                            Key=object_key,
                            UploadId=mp_upload.id,
                            MultipartUpload={"Parts": parts}
                        )
                    else:
                        """
                        - Upload the file to the bucket
                        """
                        print(f'Uploading {filename} to {bucket_name}/{object_key}')
                        if use_future:
                            bucket.put_object(Body=get_client().gather(file_data), Key=object_key, ContentMD5=checksum_base64)
                        else:
                            bucket.put_object(Body=file_data, Key=object_key, ContentMD5=checksum_base64)
                except Exception as e:
                    print(f'Error uploading {filename} to {bucket_name}/{object_key}: {e}')

                del file_data
        else:
            checksum_string = "DRYRUN"

        """
            report actions
            CSV formatted
            header: LOCAL_FOLDER,LOCAL_PATH,FILE_SIZE,BUCKET_NAME,DESTINATION_KEY,CHECKSUM
        """
        if link:
            return_string = f'"{folder}","{filename}",{file_size},"{bucket_name}","{object_key}"'
        else:
            return_string = f'"{folder}","{filename}",{file_size},"{bucket_name}","{object_key}"'
        if link:
            return_string += ',n/a'
        else:
            return_string += f',{checksum_string}'

        #for no zip contents
        return_string += ',n/a'
        return return_string
    elif api == 'swift':
        try:
            assert type(s3) is swiftclient.Connection
        except AssertionError:
            raise AssertionError('s3_host must be a swiftclient.Connection object.')

        filename = object_key.split('/')[-1]

        # Check if the file is a symlink
        # If it is, upload an object containing the target path instead
        link = False
        if os.path.islink(filename):
            link = True
        if link:
            file_data = to_rds_path(os.path.realpath(filename), local_dir)
        else:
            file_data = open(filename, 'rb').read()

        file_size = os.path.getsize(filename)
        use_future = False

        print(f'Uploading {filename} from {folder} to {bucket_name}/{object_key}, {file_size} bytes, checksum = True, dryrun = {dryrun}', flush=True)
        """
        - Upload the file to the bucket
        """
        if not dryrun:
            if link:
                """
                - Upload the link target _path_ to an object
                """
                s3.put_object(container=bucket_name, obj=object_key, contents=file_data)
            if not link:
                """
                - Create checksum object
                """
                checksum_hash = hashlib.md5(file_data)
                checksum_string = checksum_hash.hexdigest()
                checksum_base64 = base64.b64encode(checksum_hash.digest()).decode()

                try:
                    if file_size > mem_per_worker or file_size > 5 * 1024**3:  # Check if file size is larger than 5GiB
                        """
                        - Use multipart upload for large files
                        """
                        swift_service = bm.get_swift_service()
                        segment_size = 512*1024**2
                        segments = []
                        n_segments = int(np.ceil(file_size / segment_size))
                        for i in range(n_segments):
                            start = i * segment_size
                            end = min(start + segment_size, file_size)
                            segments.append(file_data[start:end])
                        segment_objects = [bm.get_SwiftUploadObject(filename, object_name=object_key, options={'contents':segment, 'content_type':None}) for segment in segments]
                        segmented_upload = [filename]
                        for so in segment_objects:
                            segmented_upload.append(so)
                        print(f'Uploading {filename} to {bucket_name}/{object_key} in {n_segments} parts.', flush=True)
                        results = swift_service.upload(
                            bucket_name,
                            segmented_upload,
                            options={
                                'meta': [],
                                'header': [],
                                'segment_size': segment_size,
                                'use_slo': True,
                                'segment_container': bucket_name+'-segments'
                            }
                        )
                    else:
                        """
                        - Upload the file to the bucket
                        """
                        print(f'Uploading {filename} to {bucket_name}/{object_key}')
                        s3.put_object(container=bucket_name, contents=file_data, content_type='multipart/mixed', obj=object_key, etag=checksum_string)
                except Exception as e:
                    print(f'Error uploading {filename} to {bucket_name}/{object_key}: {e}')

                del file_data
        else:
            checksum_string = "DRYRUN"

        """
            report actions
            CSV formatted
            header: LOCAL_FOLDER,LOCAL_PATH,FILE_SIZE,BUCKET_NAME,DESTINATION_KEY,CHECKSUM
        """
        if link:
            return_string = f'"{folder}","{filename}",{file_size},"{bucket_name}","{object_key}"'
        else:
            return_string = f'"{folder}","{filename}",{file_size},"{bucket_name}","{object_key}"'
        if link:
            return_string += ',n/a'
        else:
            return_string += f',{checksum_string}'

        #for no zip contents
        return_string += ',n/a'
        return return_string

def upload_to_bucket_collated(s3, bucket_name, api, folder, file_data, zip_contents, object_key, dryrun, mem_per_worker) -> str:
    """
    Uploads a file to an S3 bucket.
    Calculates a checksum for the file

    Args:
        s3 (None | swiftclient.Connection): None or Swift swiftclient.Connection object.
        bucket_name (str): The name of the S3 bucket.
        api (str): The API to use for the S3 connection, 's3' or 'swift'.
        folder (str): The local folder containing the file to upload.
        file_data (bytes): The file data to upload (zipped).
        zip_contents (list): A list of files included in the zip file (file_data).
        object_key (str): The key to assign to the uploaded file in the S3 bucket.
        dryrun (bool): Flag indicating whether to perform a dry run (no actual upload).
        mem_per_worker (int): memory limit of each Dask worker.

    Returns:
        str: A string containing information about the uploaded file in CSV format.
            The format is: LOCAL_FOLDER,LOCAL_PATH,FILE_SIZE,BUCKET_NAME,DESTINATION_KEY,CHECKSUM,CHECKSUM_SIZE,CHECKSUM_KEY
    """
    if api == 's3':
        s3 = bm.get_resource()
        bucket = s3.Bucket(bucket_name)

        filename = object_key.split('/')[-1]
        file_data_size = len(file_data)

        print(f'Uploading zip file "{filename}" for {folder} to {bucket_name}/{object_key}, {file_data_size} bytes, checksum = True, dryrun = {dryrun}', flush=True)
        """
        - Upload the file to the bucket
        """
        if not dryrun:
            """
            - Create checksum object
            """
            checksum_hash = hashlib.md5(file_data)
            checksum_string = checksum_hash.hexdigest()
            checksum_base64 = base64.b64encode(checksum_hash.digest()).decode()

            try:
                """
                - Upload the file to the bucket
                """
                print(f'Uploading zip file "{filename}" ({file_data_size} bytes) to {bucket_name}/{object_key}')
                metadata_value = '|'.join(zip_contents) # use | as separator

                metadata_object_key = object_key + '.metadata'
                print(f'Writing zip contents to {metadata_object_key}.', flush=True)
                bucket.put_object(Body=metadata_value, Key=metadata_object_key, Metadata={'corresponding-zip': object_key})
                metadata = {'zip-contents-object': metadata_object_key}

                bucket.put_object(Body=file_data, Key=object_key, ContentMD5=checksum_base64, Metadata=metadata)
            except Exception as e:
                print(f'Error uploading "{filename}" ({file_data_size}) to {bucket_name}/{object_key}: {e}')
                exit(1)
        else:
            checksum_string = "DRYRUN"

        """
            report actions
            CSV formatted
            header: LOCAL_FOLDER,LOCAL_PATH,FILE_SIZE,BUCKET_NAME,DESTINATION_KEY,CHECKSUM,ZIP_CONTENTS
        """
        return_string = f'"{folder}","{filename}",{file_data_size},"{bucket_name}","{object_key}","{checksum_string}","{",".join(zip_contents)}"'

        return return_string

    elif api == 'swift':
        try:
            assert type(s3) is swiftclient.Connection
        except AssertionError:
            raise AssertionError('s3_host must be a swiftclient.Connection object.')

        filename = object_key.split('/')[-1]
        file_data_size = len(file_data)

        print(f'Uploading zip file "{filename}" for {folder} to {bucket_name}/{object_key}, {file_data_size} bytes, checksum = True, dryrun = {dryrun}', flush=True)
        """
        - Upload the file to the bucket
        """
        if not dryrun:
            """
            - Create checksum object
            """
            checksum_hash = hashlib.md5(file_data)
            checksum_string = checksum_hash.hexdigest()
            checksum_base64 = base64.b64encode(checksum_hash.digest()).decode()

            try:

                """
                - Upload the file to the bucket
                """
                print(f'Uploading zip file "{filename}" ({file_data_size} bytes) to {bucket_name}/{object_key}')
                metadata_value = '|'.join(zip_contents) # use | as separator

                metadata_object_key = object_key + '.metadata'
                print(f'Writing zip contents to {metadata_object_key}.', flush=True)
                s3.put_object(container=bucket_name, contents=metadata_value, content_type='text/plain', obj=metadata_object_key, headers={'x-object-meta-corresponding-zip': object_key})
                #bucket.put_object(Body=file_data, Key=object_key, ContentMD5=checksum_base64, Metadata=metadata)
                s3.put_object(container=bucket_name, contents=file_data, content_type='multipart/mixed', obj=object_key, etag=checksum_string, headers={'x-object-meta-zip-contents-object':metadata_object_key}) # NEED TO ADD METADATA HERE
            except Exception as e:
                print(f'Error uploading "{filename}" ({file_data_size}) to {bucket_name}/{object_key}: {e}')
                exit(1)
        else:
            checksum_string = "DRYRUN"

        """
            report actions
            CSV formatted
            header: LOCAL_FOLDER,LOCAL_PATH,FILE_SIZE,BUCKET_NAME,DESTINATION_KEY,CHECKSUM,ZIP_CONTENTS
        """
        return_string = f'"{folder}","{filename}",{file_data_size},"{bucket_name}","{object_key}","{checksum_string}","{",".join(zip_contents)}"'

        return return_string

def print_stats(file_name_or_data, file_count, total_size, file_start, file_end, processing_start, total_size_uploaded, total_files_uploaded, collated) -> None:
    """
    Prints the statistics of the upload process.

    Args:
        folder (str): The name of the folder being uploaded.
        file_count (int): The number of files uploaded.
        total_size (int): The total size of the uploaded files in bytes.
        folder_start (datetime): The start time of the folder upload.
        folder_end (datetime): The end time of the folder upload.
        processing_elapsed (time_delta): The total elapsed time for the upload process.

    Returns:
        None
    """
    # pass

    # This give false information as it is called once per file, not once per folder.
    # print('#######################################')
    # print('THIS INFORMATION IS CURRENTLY INCORRECT')

    elapsed = file_end - file_start
    if collated:
        print(f'Uploaded zip file, elapsed time = {elapsed}')
    else:
        print(f'Uploaded {file_name_or_data}, elapsed time = {elapsed}')
    try:
        elapsed_seconds = elapsed.seconds + elapsed.microseconds / 1e6
        avg_file_size = total_size / file_count / 1024**2
        print(f'{file_count} files (avg {avg_file_size:.2f} MiB/file) uploaded in {elapsed_seconds:.2f} seconds, {elapsed_seconds/file_count:.2f} s/file', flush=True)
        print(f'{total_size / 1024**2:.2f} MiB uploaded in {elapsed_seconds:.2f} seconds, {total_size / 1024**2 / elapsed_seconds:.2f} MiB/s', flush=True)
        # print(f'Total elapsed time = {file_end-processing_start}', flush=True)
        # print(f'Total files uploaded = {total_files_uploaded}', flush=True)
        # print(f'Total size uploaded = {total_size_uploaded / 1024**3:.2f} GiB', flush=True)
        # print(f'Running average speed = {total_size_uploaded / 1024**2 / (file_end-processing_start).seconds:.2f} MiB/s', flush=True)
        # print(f'Running average rate = {(file_end-processing_start).seconds / total_files_uploaded:.2f} s/file', flush=True)
        # print('END OF INCORRENT REPORTING')
        # print('#######################################')
    except ZeroDivisionError:
        pass

def upload_and_callback(s3, bucket_name, api, local_dir, folder, file_name_or_data, zip_contents, object_key, dryrun, processing_start, file_count, folder_files_size, total_size_uploaded, total_files_uploaded, collated, mem_per_worker) -> None:
    """
    Uploads files to an S3 bucket and logs the output. Supports both collated (zipped) and individual file uploads.
    Args:
        s3 (None | swiftclient.Connection): The S3 host URL or swiftclient.Connection
        bucket_name (str): The name of the S3 bucket.
        api (str): The API object for interacting with S3.
        local_dir (str): The local directory containing the files to upload.
        folder (str): The folder containing the files to upload.
        file_name_or_data (str or bytes): The name of the file or the file data to upload.
        zip_contents (bool): Whether the contents should be zipped before uploading.
        object_key (str): The object key for the uploaded file in the S3 bucket.
        dryrun (bool): If True, perform a dry run without actual upload.
        processing_start (datetime): The start time of the processing.
        file_count (int): The number of files to upload.
        folder_files_size (int): The total size of the files in the folder.
        total_size_uploaded (int): The total size of the files uploaded so far.
        total_files_uploaded (int): The total number of files uploaded so far.
        collated (bool): If True, upload files as a single zipped file.
        mem_per_worker (int): The memory allocated per worker for the upload process.
    Returns:
        None
    """
    # upload files in parallel and log output
    file_start = datetime.now()
    print(f'collated = {collated}', flush=True)
    if collated:
        try:
            print(f'Uploading zip containing {file_count} subfolders from {folder}.')
            result = upload_to_bucket_collated(s3, bucket_name, api, folder, file_name_or_data, zip_contents, object_key, dryrun, mem_per_worker)
        except Exception as e:
            print(f'Error uploading {folder} to {bucket_name}/{object_key}: {e}')
            sys.exit(1)
    else:
        print(f'Uploading {file_count} files from {folder}.')
        result = upload_to_bucket(s3, bucket_name, api, local_dir, folder, file_name_or_data, object_key, dryrun, mem_per_worker)

    file_end = datetime.now()
    print_stats(file_name_or_data, file_count, folder_files_size, file_start, file_end, processing_start, total_size_uploaded, total_files_uploaded, collated)
    with open(log, 'a') as logfile:
        logfile.write(f'{result}\n')

    del file_name_or_data

    return None

### KEY FUNCTION TO FIND ALL FILES AND ORGANISE UPLOADS ###
def process_files(s3, bucket_name, api, current_objects, exclude, local_dir, destination_dir, dryrun, log, global_collate, use_compression, client, mem_per_worker, collate_list_file, save_collate_file, file_count_stop) -> None:
    """
    Uploads files from a local directory to an S3 bucket in parallel.

    Args:
        s3 (None or swiftclient.Connection): None or swiftclient.Connection.
        bucket_name (str): The name of the S3 bucket.
        api (str): The API to use for the S3 connection, 's3' or 'swift'.
        current_objects (ps.Dataframe): A list of object names already present in the S3 bucket.
        local_dir (str): The local directory containing the files to upload.
        destination_dir (str): The destination directory in the S3 bucket.
        dryrun (bool): Flag indicating whether to perform a dry run without actually uploading the files.
        log (str): The path to the log file.
        global_collate (bool): Flag indicating whether to collate files into zip files before uploading.
        use_compression (bool): Flag indicating whether to use compression for the zip files.
        client (dask.Client): The Dask client object.
        mem_per_worker (int): The memory per worker in bytes.
        collate_list_file (str): The path to the file containing a list of dicts describing files and folders to collate.
        save_collate_file (bool): Save (possibly overwrite) the collate_list_file.

    Returns:
        None
    """
    if api == 's3':
        try:
            assert s3 == None
        except AssertionError:
            raise AssertionError('s3 must be None if using S3 API.')
    elif api == 'swift':
        try:
            assert type(s3) is swiftclient.Connection
        except AssertionError:
            raise AssertionError('s3 must be a swiftclient.Connection object if using Swift API.')
    processing_start = datetime.now()
    total_size_uploaded = 0
    total_files_uploaded = 0
    i = 0

    #recursive loop over local folder
    to_collate_list = [] # to be used for storing file lists to be collated as list of dicts
    total_all_folders = 0
    total_all_files = 0
    folder_num = 0
    file_num = 0
    uploads = []
    upload_futures = []
    zul_futures = []
    failed = []
    max_zip_batch_size = 512*1024**2
    zip_batch_files = [[]]
    zip_batch_object_names = [[]]
    zip_batch_sizes = [0]

    print(f'Analysing local dataset {local_dir}.', flush=True)
    for folder, sub_folders, files in os.walk(local_dir, topdown=True):
        total_all_folders += 1
        total_all_files += len(files)
        if total_all_folders % 1000 == 0:
            print('.', end='', flush=True)
    print()
    print(f'Folders: {total_all_folders} Files: {total_all_files}', flush=True)
    if file_count_stop and len(current_objects) > 0:
        total_non_collate_zip = len(current_objects[current_objects['CURRENT_OBJECTS'].str.contains('collated_') == False])
        if total_non_collate_zip == total_all_files:
            print(f'Number of existing objects (excluding collated zips) equal to number of local files given the same prefix ({total_all_files}).')
            print('This is a soft verification that the entire local dataset has been uploaded previously.')
            print('Exiting. To prevent this behavior and force per-file verification, set `--no-file-count-stop` to True.', flush=True)
            sys.exit()
    if not os.path.exists(collate_list_file):
        print(f'Preparing to upload {total_all_files} files in {total_all_folders} folders from {local_dir} to {bucket_name}/{destination_dir}.', flush=True)
        for folder, sub_folders, files in os.walk(local_dir, topdown=False):
            folder_num += 1
            file_num += len(files)
            print(f'Processing {folder_num}/{total_all_folders} folders; {file_num}/{total_all_files} files in {local_dir}.', flush=True)

            # check if folder is in the exclude list
            if len(files) == 0 and len(sub_folders) == 0:
                print(f'Skipping subfolder - no files or subfolders.', flush=True)
                continue
            elif len(files) == 0:
                print(f'Skipping subfolder - no files.', flush=True)
                continue
            if exclude.isin([folder]).any():
                print(f'Skipping subfolder {folder} - excluded.', flush=True)
                continue
            # remove subfolders in exclude list
            if len(sub_folders) > 0:
                len_pre_exclude = len(sub_folders)
                sub_folders[:] = [sub_folder for sub_folder in sub_folders if not exclude.isin([sub_folder]).any()]
                print(f'Skipping {len_pre_exclude - len(sub_folders)} subfolders in {folder} - excluded. {len(sub_folders)} subfolders remaining.', flush=True)

            folder_files = [os.sep.join([folder, filename]) for filename in files]

            sizes = []
            for f in zul_futures+upload_futures:
                if isinstance(f, Future):
                    if f.status == 'finished':
                        del f
            for filename in folder_files:
                if exclude.isin([os.path.relpath(filename, local_dir)]).any():
                    print(f'Skipping file {filename} - excluded.', flush=True)
                    folder_files.remove(filename)
                    if len(folder_files) == 0:
                        print(f'Skipping subfolder - no files - see exclusions.', flush=True)
                    continue
                try:
                    sizes.append(os.stat(filename).st_size)
                except PermissionError:
                    print(f'WARNING: Permission error reading {filename}. File will not be backed up.', flush=True)
                    try:
                        folder_files.remove(filename)
                    except ValueError:
                        pass
                    if len(folder_files) == 0:
                        print(f'Skipping subfolder - no files - see permissions warning(s).', flush=True)
                        continue
            total_filesize = sum(sizes)
            if total_filesize > 0:
                mean_filesize = total_filesize / len(files)
            else:
                mean_filesize = 0

            # check if any subfolders contain no subfolders and < 4 files
            if len(sub_folders) > 0:
                for sub_folder in sub_folders:
                    sub_folder_path = os.path.join(folder, sub_folder)
                    _, sub_sub_folders, sub_files = next(os.walk(sub_folder_path), ([], [], []))
                    subfolder_files = [os.sep.join([sub_folder_path, filename]) for filename in sub_files]
                    subfiles_sizes = []
                    for filename in subfolder_files:
                        try:
                            subfiles_sizes.append(os.stat(filename).st_size)
                        except PermissionError:
                            print(f'WARNING: Permission error reading {filename}. File will not be backed up.', flush=True)
                            subfolder_files.remove(filename)
                            if len(subfolder_files) == 0:
                                print(f'Skipping subfolder - no files - see permissions warning(s).', flush=True)
                                continue
                    total_subfilesize = sum(subfiles_sizes)
                    if not sub_sub_folders and len(sub_files) < 4 and total_subfilesize < 96*1024**2:
                        sub_folders.remove(sub_folder) # not sure what the effect of this is
                        # upload files in subfolder "as is" i.e., no zipping

            # check folder isn't empty
            print(f'Processing {len(folder_files)} files (total size: {total_filesize/1024**2:.0f} MiB) in {folder} with {len(sub_folders)} subfolders.', flush=True)

            # keys to files on s3
            object_names = [os.sep.join([destination_dir, os.path.relpath(filename, local_dir)]) for filename in folder_files]
            init_len = len(object_names)

            if not current_objects.empty:
                if set(object_names).issubset(current_objects['CURRENT_OBJECTS']):
                    #all files in this subfolder already in bucket
                    print(f'Skipping subfolder - all files exist.', flush=True)
                    continue


            if mean_filesize > max_zip_batch_size or not global_collate:
                print('Individual upload.', flush=True)
                # all files within folder
                # if uploading file individually, remove existing files from object_names
                if not current_objects.empty:
                    for oni, on in enumerate(object_names):
                        if current_objects['CURRENT_OBJECTS'].isin([on]).any() or current_objects['CURRENT_OBJECTS'].isin([f'{on}.symlink']).any():
                            object_names.remove(on)
                            del folder_files[oni]
                pre_linkcheck_file_count = len(object_names)
                if init_len - pre_linkcheck_file_count > 0:
                    print(f'Skipping {init_len - pre_linkcheck_file_count} existing files.', flush=True)
                #always do this AFTER removing "current_objects" to avoid re-uploading
                symlink_targets = []
                symlink_obj_names = []
                for i in range(len(folder_files)):
                    if os.path.islink(folder_files[i]):
                        #rename link in object_names
                        symlink_obj_name = object_names[i]
                        object_names[i] = '.'.join([object_names[i], 'symlink'])
                        #add symlink target to symlink_targets list
                        #using target dir as-is can cause permissions issues
                        #replace /home path with /rds path uses as local_dir
                        target = to_rds_path(os.path.realpath(folder_files[i]), local_dir)
                        symlink_targets.append(target)
                        #add real file to symlink_obj_names list
                        symlink_obj_names.append(symlink_obj_name)

                folder_files.extend(symlink_targets)
                object_names.extend(symlink_obj_names)

                file_count = len(object_names)
                folder_files_size = np.sum(np.array([os.stat(filename).st_size for filename in folder_files]))
                total_size_uploaded += folder_files_size
                total_files_uploaded += file_count
                print(f'{file_count - pre_linkcheck_file_count} symlinks replaced with files. Symlinks renamed to <filename>.symlink', flush=True)

                print(f'Sending {file_count} files (total size: {folder_files_size/1024**2:.0f} MiB) in {folder} to S3 bucket {bucket_name}.', flush=True)
                print(f'Individual files objects names: {object_names}', flush=True)

                try:
                    for i,args in enumerate(zip(
                            repeat(s3),
                            repeat(api),
                            repeat(bucket_name),
                            repeat(local_dir),
                            repeat(folder),
                            folder_files,
                            repeat(None),
                            object_names,
                            repeat(dryrun),
                            repeat(processing_start),
                            repeat(file_count),
                            repeat(folder_files_size),
                            repeat(total_size_uploaded),
                            repeat(total_files_uploaded),
                            repeat(False),
                            repeat(mem_per_worker),
                        )):
                        upload_futures.append(client.submit(upload_and_callback, *args))
                        uploads.append({'folder':args[4],'folder_size':args[12],'file_size':os.lstat(folder_files[i]).st_size,'file':args[5],'object':args[7],'uploaded':False})
                except BrokenPipeError as e:
                    print(f'Caught BrokenPipeError: {e}')
                    # Record the failure
                    with open('error_log.err', 'a') as f:
                        f.write(f'BrokenPipeError: {e}\n')
                    # Exit gracefully
                    sys.exit(1)
                except Exception as e:
                    print(f'An unexpected error occurred: {e}')
                    # Record the failure
                    with open('error_log.err', 'a') as f:
                        f.write(f'Unexpected error: {e}\n')
                    # Exit gracefully
                    sys.exit(1)

                # release block of files if the list for results is greater than 4 times the number of processes

            elif len(folder_files) > 0 and global_collate: # small files in folder
                print('Collated upload.', flush=True)
                if not os.path.exists(collate_list_file):
                    # Existing object removal
                    if not current_objects.empty:
                        for oni, on in enumerate(object_names):
                            if current_objects['CURRENT_OBJECTS'].isin([on]).any() or current_objects['CURRENT_OBJECTS'].isin([f'{on}.symlink']).any():
                                object_names.remove(on)
                                del folder_files[oni]

                    pre_linkcheck_file_count = len(object_names)
                    if init_len - pre_linkcheck_file_count > 0:
                        print(f'Skipping {init_len - pre_linkcheck_file_count} existing files.', flush=True)

                    symlink_targets = []
                    symlink_obj_names = []
                    for i in range(len(folder_files)):
                        if os.path.islink(folder_files[i]):
                            #rename link in object_names
                            symlink_obj_name = object_names[i]
                            object_names[i] = '.'.join([object_names[i], 'symlink'])
                            #add symlink target to symlink_targets list
                            #using target dir as-is can cause permissions issues
                            #replace /home path with /rds path uses as local_dir
                            target = to_rds_path(os.path.realpath(folder_files[i]), local_dir)
                            symlink_targets.append(target)
                            #add real file to symlink_obj_names list
                            symlink_obj_names.append(symlink_obj_name)

                    # append symlink_targets and symlink_obj_names to folder_files and object_names
                    folder_files.extend(symlink_targets)
                    object_names.extend(symlink_obj_names)

                    file_count = len(object_names)
                    #always do this AFTER removing "current_objects" to avoid re-uploading

                    # Level n collation
                    size = zip_batch_sizes[-1]
                    print(f'Size: {size}')
                    for i, filename in enumerate(folder_files):
                        s = os.lstat(filename).st_size
                        size += s
                        if size <= max_zip_batch_size:
                            zip_batch_files[-1].append(filename)
                            zip_batch_object_names[-1].append(object_names[i])
                            zip_batch_sizes[-1] += size
                        else:
                            zip_batch_files.append([filename])
                            zip_batch_object_names.append([object_names[i]])
                            zip_batch_sizes.append(s)
                            size = s

                    folder_files_size = np.sum(np.array([os.lstat(filename).st_size for filename in folder_files]))
                    print(f'Number of zip files: {len(zip_batch_files)}', flush=True)
            print(f'Done traversing {local_dir}.', flush=True)

    if global_collate:
        ###############################
        # CHECK HERE FOR ZIP CONTENTS #
        ###############################
        if not os.path.exists(collate_list_file):
            zips_to_upload, skipping = compare_zip_contents(zip_batch_object_names, current_objects, destination_dir, 0)

            # Create dict for zip files
            for i in range(len(zip_batch_files)):
                if i in zips_to_upload:
                    to_collate_list.append(
                        {
                            'id': i,
                            'object_names': zip_batch_object_names[i],
                            'file_paths': zip_batch_files[i],
                            'size': zip_batch_sizes[i],
                            'upload': True
                        }
                    )
                else:
                    to_collate_list.append(
                        {
                            'id': i,
                            'object_names': zip_batch_object_names[i],
                            'file_paths': zip_batch_files[i],
                            'size': zip_batch_sizes[i],
                            'upload': False
                        }
                    )

            to_collate = pd.DataFrame.from_dict(to_collate_list)
            client.scatter(to_collate)
            del zip_batch_files, zip_batch_object_names, zip_batch_sizes

        else:
            to_collate = pd.read_csv(collate_list_file)
            to_collate.object_names = to_collate.object_names.apply(literal_eval)
            to_collate.file_paths = to_collate.file_paths.apply(literal_eval)
            print(f'Loaded collate list from {collate_list_file}, len={len(to_collate)}.', flush=True)
            if not current_objects.empty:
                # now using pandas for both current_objects and to_collate - this could be re-written to using vectorised operations
                to_collate, skipping = compare_zip_contents(to_collate, current_objects, destination_dir, len(to_collate[to_collate.upload == False]))

        if save_collate_file:
            print(f'Saving collate list to {collate_list_file}, len={len(to_collate)}.', flush=True)
            to_collate.to_csv(collate_list_file, index=False)
        else:
            print(f'Collate list not saved.', flush=True)

    if len(to_collate) > 0:
        # call zip_folder in parallel
        print(f'Zipping {len(to_collate)} batches.', flush=True)
        print(to_collate[to_collate.upload == False][['file_paths','id', 'upload']])
        print(f'len(to_collate[to_collate.upload == False]): {len(to_collate[to_collate.upload == False])}, skipping: {skipping}')
        to_collate_uploads = to_collate[to_collate.upload == True][['file_paths','id', 'upload']]
        print(f'to_collate: {to_collate}, {len(to_collate)}')
        print(f'to_collate_uploads: {to_collate_uploads}, {len(to_collate_uploads)}')
        assert to_collate_uploads['upload'].all()
        for id in to_collate_uploads['id']:
            if len(upload_futures) >= len(client.scheduler_info()['workers'])*2:
                while len(upload_futures) >= len(client.scheduler_info()['workers'])*2:
                    print(len(upload_futures), flush=True)
                    for ulf in upload_futures:
                        if 'exception' in ulf.status or 'error' in ulf.status:
                            f_tuple = ulf.exception(), ulf.traceback()
                            failed.append(f_tuple)
                            upload_futures.remove(ulf)
                        else:
                            upload_futures.remove(ulf)
                            to_collate.loc[to_collate['id'] == id, 'upload'] = False

            upload_futures.append(client.submit(
                zip_and_upload,
                id,
                to_collate_uploads[to_collate_uploads.id == id]['file_paths'].values[0],
                s3,
                bucket_name,
                api,
                destination_dir,
                local_dir,
                total_size_uploaded,
                total_files_uploaded,
                use_compression,
                dryrun,
                processing_start,
                mem_per_worker,
            ))

    ########################
    # Monitor upload tasks #
    ########################

    for ulf in as_completed(upload_futures):
        if 'exception' in ulf.status or 'error' in ulf.status:
            f_tuple = ulf.exception(), ulf.traceback()
            failed.append(f_tuple)
            upload_futures.remove(ulf)
        else:
            upload_futures.remove(ulf)
            to_collate.loc[to_collate['id'] == id, 'upload'] = False
<<<<<<< HEAD
=======
        if len(upload_futures) == 0:
            print('All zip uploads complete.', flush=True)
>>>>>>> cbbb3833

    if failed:
        for i, failed_upload in enumerate(failed):
            print(f'Error upload {i}:\nException: {failed_upload[0]}\nTraceback: {failed_upload[1]}', flush=True)

    # Re-save collate list to reflect uploads
    if save_collate_file:
        print(f'Saving updated collate list to {collate_list_file}.', flush=True)
        to_collate.to_csv(collate_list_file, index=False)
    else:
        print(f'Collate list not saved.')

##########################################
#              Main Function             #
##########################################
if __name__ == '__main__':
    epilog = ''
    class MyParser(argparse.ArgumentParser):
        def error(self, message):
            sys.stderr.write(f'error: {message}\n\n')
            self.print_help()
            sys.exit(2)
    parser = MyParser(
        description='Upload files from a local directory to an S3 bucket in parallel.',
        epilog=epilog,
        formatter_class=argparse.RawDescriptionHelpFormatter,
    )
    parser.add_argument('--config-file', type=str, help='Path to the configuration YAML file.')
    parser.add_argument('--api', type=str, help='API to use; "S3" or "Swift". Case insensitive.')
    parser.add_argument('--bucket-name', type=str, help='Name of the S3 bucket.')
    parser.add_argument('--local-path', type=str, help='Absolute path to the folder to be uploaded.')
    parser.add_argument('--S3-prefix', type=str, help='Prefix to be used in S3 object keys.')
    parser.add_argument('--S3-folder', type=str, help='Subfolder(s) at the end of the local path to be used in S3 object keys.', nargs='?', const='', default='')
    parser.add_argument('--exclude', nargs='+', help="Files or folders to exclude from upload as a list in the form ['dir1', 'dir2', ...] or other valid YAML. Must relative paths to local_path.")
    parser.add_argument('--nprocs', type=int, help='Number of CPU cores to use for parallel upload.')
    parser.add_argument('--threads-per-worker', type=int, help='Number of threads per Dask worker to use for parallel upload.')
    parser.add_argument('--no-checksum', default=False, action='store_true', help='DEPRECATED - Turn off file checksum.')
    parser.add_argument('--no-collate', default=False, action='store_true', help='Turn off collation of subfolders containing small numbers of small files into zip files.')
    parser.add_argument('--dryrun', default=False, action='store_true', help='Perform a dry run without uploading files.')
    parser.add_argument('--no-compression', default=False, action='store_true', help='Do not use compression when collating files.')
    parser.add_argument('--save-config', default=False, action='store_true', help='Save the configuration to the provided config file path and exit.')
    parser.add_argument('--no-file-count-stop', default=False, action='store_true', help='Do not stop if count of local files equals count of S3 objects.')
    args = parser.parse_args()

    if not args.config_file and not (args.bucket_namse and args.local_path and args.S3_prefix):
        parser.error('If a config file is not provided, the bucket name, local path, and S3 prefix must be provided.')
    if args.config_file and (args.api or
                             args.bucket_name or
                             args.local_path or
                             args.S3_prefix or
                             args.S3_folder or
                             args.exclude or
                             args.nprocs or
                             args.threads_per_worker or
                             args.no_collate or
                             args.dryrun or
                             args.no_compression or
                             args.save_config or
                             args.no_file_count_stop):
        print(f'WARNING: Options provide on command line override options in {args.config_file}.')
    if args.config_file:
        config_file = args.config_file
        if not os.path.exists(config_file) and not args.save_config:
            sys.exit(f'Config file {config_file} does not exist.')
        if os.path.exists(config_file):
            with open(config_file, 'r') as f:
                config = yaml.safe_load(f)
                print(config)
                if 'bucket_name' in config.keys() and not args.bucket_name:
                    args.bucket_name = config['bucket_name']
                if 'local_path' in config.keys() and not args.local_path:
                    args.local_path = config['local_path']
                if 'S3_prefix' in config.keys() and not args.S3_prefix:
                    args.S3_prefix = config['S3_prefix']
                if 'S3_folder' in config.keys() and not args.S3_folder:
                    args.S3_folder = config['S3_folder']
                if 'exclude' in config.keys() and not args.exclude:
                    args.exclude = config['exclude']
                if 'nprocs' in config.keys() and not args.nprocs:
                    args.nprocs = config['nprocs']
                if 'nprocs' not in config.keys() and not args.nprocs: # required to allow default value of 4 as this overrides "default" in add_argument
                    args.nprocs = 4
                if 'threads_per_worker' in config.keys() and not args.threads_per_worker:
                    args.threads_per_worker = config['threads_per_worker']
                if 'threads_per_worker' not in config.keys() and not args.threads_per_worker: # required to allow default value of 4 as this overrides "default" in add_argument
                    args.threads_per_worker = 2
                if 'no_checksum' in config.keys() and not args.no_checksum:
                    args.no_checksum = config['no_checksum']
                if 'no_collate' in config.keys() and not args.no_collate:
                    args.no_collate = config['no_collate']
                if 'dryrun' in config.keys() and not args.dryrun:
                    args.dryrun = config['dryrun']
                if 'no_compression' in config.keys() and not args.no_compression:
                    args.no_compression = config['no_compression']
                if 'no_file_count_stop' in config.keys() and not args.no_file_count_stop:
                    args.no_file_count_stop = config['no_file_count_stop']
                if 'api' in config.keys() and not args.api:
                    args.api = config['api']
                if 'api' not in config.keys() and not args.api:
                    args.api = 's3'

    if args.save_config and not args.config_file:
        parser.error('A config file must be provided to save the configuration.')

    no_checksum = args.no_checksum
    if no_checksum:
        parser.error('Please note: the optin to disable file checksum has been deprecated.')

    save_config = args.save_config
    api = args.api.lower()
    if api not in ['s3', 'swift']:
        parser.error('API must be "S3" or "Swift" (case insensitive).')
    bucket_name = args.bucket_name
    local_dir = args.local_path
    if not os.path.exists(local_dir):
        sys.exit(f'Local path {local_dir} does not exist.')
    prefix = args.S3_prefix
    sub_dirs = args.S3_folder
    print(f'sub_dirs {sub_dirs}')
    nprocs = args.nprocs
    threads_per_worker = args.threads_per_worker
    print(f'threads per worker: {threads_per_worker}')
    global_collate = not args.no_collate # internally, flag turns *on* collate, but for user no-collate turns it off - makes flag more intuitive
    dryrun = args.dryrun
    use_compression = not args.no_compression # internally, flag turns *on* compression, but for user no-compression turns it off - makes flag more intuitive

    file_count_stop = not args.no_file_count_stop  # internally, flag turns *on* file-count-stop, but for user no-file-count-stop turns it off - makes flag more intuitive

    if args.exclude:
        exclude = pd.Series(args.exclude)
    else:
        exclude = pd.Series([])

    print(f'Config: {args}')

    if save_config:
        with open(config_file, 'w') as f:
            yaml.dump({
                'bucket_name': bucket_name,
                'api': api,
                'local_path': local_dir,
                'S3_prefix': prefix,
                'S3_folder': sub_dirs,
                'nprocs': nprocs,
                'threads_per_process': threads_per_worker,
                'no_collate': not global_collate,
                'dryrun': dryrun,
                'no_compression': not use_compression,
                'no_file_count_stop': not file_count_stop,
                'exclude': exclude.to_list(),
                }, f)
        sys.exit(0)

    print(f'Symlinks will be replaced with the target file. A new file <simlink_file>.symlink will contain the symlink target path.')

    if not local_dir or not prefix or not bucket_name:
        parser.print_help()
        sys.exit(1)

    #print hostname
    uname = subprocess.run(['uname', '-n'], capture_output=True)
    print(f'Running on {uname.stdout.decode().strip()}')

    # Initiate timing
    start = datetime.now()

    ##allow top-level folder to be provided with S3-folder == ''
    if sub_dirs == '':
        log_suffix = 'lsst-backup.csv' # DO NOT CHANGE
        log = f"{prefix}-{log_suffix}"
        # check for previous suffix (remove after testing)
        previous_suffix = 'files.csv'
        previous_log = f"{prefix}-{previous_suffix}"
        destination_dir = f"{prefix}"
    else:
        log_suffix = 'lsst-backup.csv' # DO NOT CHANGE
        log = f"{prefix}-{'-'.join(sub_dirs.split('/'))}-{log_suffix}"
        # check for previous suffix (remove after testing)
        previous_suffix = 'files.csv'
        previous_log = f"{prefix}-{'-'.join(sub_dirs.split('/'))}-{previous_suffix}"
        destination_dir = f"{prefix}/{sub_dirs}"

    if global_collate:
        collate_list_suffix = 'collate-list.csv'
        collate_list_file = log.replace(log_suffix,collate_list_suffix) # now automatically generated
        save_collate_list = True # no longer optional
        if save_collate_list and not os.path.exists(collate_list_file):
            print(f'Collate list will be generated and saved to {collate_list_file}.')
        elif save_collate_list and os.path.exists(collate_list_file):
            print(f'Collate list will be read from and re-saved to {collate_list_file}.')

    # Add titles to log file
    if not os.path.exists(log):
        if os.path.exists(previous_log):
            # rename previous log
            os.rename(previous_log, log)
            print(f'Renamed {previous_log} to {log}')
        else:
            # create new log
            print(f'Created backup log file {log}')
            with open(log, 'a') as logfile: # don't open as 'w' in case this is a continuation
                logfile.write('LOCAL_FOLDER,LOCAL_PATH,FILE_SIZE,BUCKET_NAME,DESTINATION_KEY,CHECKSUM,ZIP_CONTENTS\n')

    # Setup bucket
    try:
        if bm.check_keys(api):
            if api == 's3':
                access_key = os.environ['S3_ACCESS_KEY']
                secret_key = os.environ['S3_ACCESS_KEY']
                s3_host = os.environ['S3_HOST_URL']
            elif api == 'swift':
                access_key = os.environ['ST_USER']
                secret_key = os.environ['ST_KEY']
                s3_host = os.environ['ST_AUTH']
    except AssertionError as e:
        print(f'AssertionError {e}', file=sys.stderr)
        sys.exit()
    except KeyError as e:
        print(f'KeyError {e}', file=sys.stderr)
        sys.exit()
    except ValueError as e:
        print(f'ValueError {e}', file=sys.stderr)
        sys.exit()

    print(f'Using {api.capitalize()} API with host {s3_host}')

    if api == 's3':
        s3 = bm.get_resource()
        bucket_list = bm.bucket_list(s3)
    elif api == 'swift':
        s3 = bm.get_conn_swift()
        bucket_list = bm.bucket_list_swift(s3)

    if bucket_name not in bucket_list:
        if not dryrun:
            if api == 's3':
                s3.create_bucket(Bucket=bucket_name)
            elif api == 'swift':
                s3.put_container(bucket_name)
            print(f'Added bucket: {bucket_name}')
    else:
        if not dryrun:
            print(f'Bucket exists: {bucket_name}')
            print('Existing files will be skipped.')
        else:
            print(f'Bucket exists: {bucket_name}')
            print('dryrun == True, so continuing.')

    if api == 's3':
        bucket = s3.Bucket(bucket_name)
    elif api == 'swift':
        bucket = None

    success = False


    ############################
    #        Dask Setup        #
    ############################
    total_memory = mem().total
    n_workers = nprocs//threads_per_worker
    mem_per_worker = mem().total//n_workers # e.g., 187 GiB / 48 * 2 = 7.8 GiB
    print(f'nprocs: {nprocs}, Threads per worker: {threads_per_worker}, Number of workers: {n_workers}, Total memory: {total_memory/1024**3:.2f} GiB, Memory per worker: {mem_per_worker/1024**3:.2f} GiB')

    # Process the files
    with Client(n_workers=n_workers,threads_per_worker=threads_per_worker,memory_limit=mem_per_worker) as client:
        print(f'Dask Client: {client}', flush=True)
        print(f'Dashboard: {client.dashboard_link}', flush=True)
        print(f'Starting processing at {datetime.now()}, elapsed time = {datetime.now() - start}')
        print(f'Using {nprocs} processes.')
        print(f'Getting current object list for {bucket_name}. This may take some time.\nStarting at {datetime.now()}, elapsed time = {datetime.now() - start}', flush=True)

        if api == 's3':
            current_objects = bm.object_list(bucket, prefix=destination_dir, count=True)
        elif api == 'swift':
            current_objects = bm.object_list_swift(s3, bucket_name, prefix=destination_dir, count=True)
        print()
        print(f'Done.\nFinished at {datetime.now()}, elapsed time = {datetime.now() - start}', flush=True)

        current_objects = pd.DataFrame.from_dict({'CURRENT_OBJECTS':current_objects})

        print(f'Current objects (with matching prefix): {len(current_objects)}', flush=True)

        if not current_objects.empty:
            print(f"Current objects (with matching prefix; excluding collated zips): {len(current_objects[current_objects['CURRENT_OBJECTS'].str.contains('collated_') == False])}", flush=True)
            print(f'Obtaining current object metadata, elapsed time = {datetime.now() - start}', flush=True)
            if api == 's3':
                current_objects['METADATA'] = current_objects['CURRENT_OBJECTS'].apply(find_metadata, bucket=bucket) # can't Daskify this without passing all bucket objects
            elif api == 'swift':
                current_objects = dd.from_pandas(current_objects, npartitions=len(client.scheduler_info()['workers'])*10)
                current_objects['METADATA'] = current_objects['CURRENT_OBJECTS'].apply(find_metadata_swift, conn=s3, container_name=bucket_name)
                current_objects = current_objects.compute()
            print(flush=True)
        else:
            current_objects['METADATA'] = None
        print(f'Done, elapsed time = {datetime.now() - start}', flush=True)

        ## check if log exists in the bucket, and download it and append top it if it does
        print(f'Checking for existing log files in bucket {bucket_name}, elapsed time = {datetime.now() - start}', flush=True)
        if current_objects['CURRENT_OBJECTS'].isin([log]).any():
            print(f'Log file {log} already exists in bucket. Downloading.')
            if api == 's3':
                bucket.download_file(log, log)
            elif api == 'swift':
                bm.download_file_swift(s3, bucket_name, log, log)
        elif current_objects['CURRENT_OBJECTS'].isin([previous_log]).any():
            print(f'Previous log file {previous_log} already exists in bucket. Downloading.')
            if api == 's3':
                bucket.download_file(previous_log, log)
            elif api == 'swift':
                bm.download_file_swift(s3, bucket_name, previous_log, log)
        print(f'Done, elapsed time = {datetime.now() - start}', flush=True)

        # boto3 does not allow for objects to be serialised
        if api == 's3':
            s3 = None
            del bucket

        # check local_dir formatting
        while local_dir[-1] == '/':
            local_dir = local_dir[:-1]

        zips_to_upload = True
        retries = 0
        global_retry_limit = 10
        while zips_to_upload and retries <= global_retry_limit:
            print(f'Processing files in {local_dir}, elapsed time = {datetime.now() - start}, try number: {retries+1}', flush=True)
            with warnings.catch_warnings():
                warnings.filterwarnings('ignore')
                if api == 's3':
                    process_files(s3,
                                bucket_name,
                                api,
                                current_objects,
                                exclude,
                                local_dir,
                                destination_dir,
                                dryrun,
                                log,
                                global_collate,
                                use_compression,
                                client,
                                mem_per_worker,
                                collate_list_file,
                                save_collate_list,
                                file_count_stop
                            )
                elif api == 'swift':
                    process_files(s3,
                                bucket_name,
                                api,
                                current_objects,
                                exclude,
                                local_dir,
                                destination_dir,
                                dryrun,
                                log,
                                global_collate,
                                use_compression,
                                client,
                                mem_per_worker,
                                collate_list_file,
                                save_collate_list,
                                file_count_stop
                            )

            with open(collate_list_file, 'r') as clf:
                upload_checks = []
                for l in clf.readlines():
                    if l.split(',')[-1] == 'True':
                        upload_checks.append(True)
                    else:
                        upload_checks.append(False)
            print(upload_checks)
            zips_to_upload = any(upload_checks)
            retries += 1

    print(f'Finished uploads at {datetime.now()}, elapsed time = {datetime.now() - start}')
    print(f'Dask Client closed at {datetime.now()}, elapsed time = {datetime.now() - start}')
    print('Completing logging.')

    # Complete
    final_time = datetime.now() - start
    final_time_seconds = final_time.seconds + final_time.microseconds / 1e6
    try:
        logdf = pd.read_csv(log)
    except Exception as e:
        print(f'Error reading log file {log}: {e}')
        sys.exit()
    logdf = logdf.drop_duplicates(subset='DESTINATION_KEY', keep='last')
    logdf = logdf.reset_index(drop=True)
    logdf.to_csv(log, index=False)

    # Upload log file
    if not dryrun:
        print('Uploading log file.')
        upload_to_bucket(
            s3,
            bucket_name,
            api,
            local_dir,
            '/', #path
            log,
            os.path.basename(log),
            False, # dryrun
            mem_per_worker,
        )

    final_size = logdf["FILE_SIZE"].sum() / 1024**2
    try:
        final_transfer_speed = final_size / final_time_seconds

    except ZeroDivisionError:
        final_transfer_speed = 0
    try:
        final_transfer_speed_sperf = final_time_seconds / len(logdf)
    except ZeroDivisionError:
        final_transfer_speed_sperf = 0
    print(f'Finished at {datetime.now()}, elapsed time = {final_time}')
    print(f'Total: {len(logdf)} files; {(final_size):.2f} MiB; {(final_transfer_speed):.2f} MiB/s including setup time; {final_transfer_speed_sperf:.2f} s/file including setup time')<|MERGE_RESOLUTION|>--- conflicted
+++ resolved
@@ -1211,11 +1211,8 @@
         else:
             upload_futures.remove(ulf)
             to_collate.loc[to_collate['id'] == id, 'upload'] = False
-<<<<<<< HEAD
-=======
         if len(upload_futures) == 0:
             print('All zip uploads complete.', flush=True)
->>>>>>> cbbb3833
 
     if failed:
         for i, failed_upload in enumerate(failed):
