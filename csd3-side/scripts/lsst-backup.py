#!/usr/bin/env python
# coding: utf-8
#D.McKay Feb 2024

"""
This script is used to upload files from a local directory to an S3 bucket in parallel.

It it optimised for LSST Butler repositories, where the data is stored in a directory structure with a large number of small files, often with one small file per folder.
In such cases, multiple single-small-file folders are zipped into a single zip file and uploaded to the S3 bucket.
It is expected a secondary system adjacent to the S3 bucket will be used to unzip the files and restore the directory structure to S3.

Usage:
    For usage, see `python lsst-backup.py --help`.

Returns:
    None
"""
import gc
import sys
import os
<<<<<<< HEAD
=======
from multiprocessing import Pool, TimeoutError
>>>>>>> 4cbae814
from itertools import repeat
import warnings
from datetime import datetime, timedelta
from time import sleep
import hashlib
import base64
import pandas as pd
import numpy as np
import subprocess
import yaml
import io
import zipfile
import warnings
from psutil import virtual_memory
warnings.filterwarnings('ignore')
from logging import ERROR

import bucket_manager.bucket_manager as bm

import hashlib
import os
import argparse

from dask.distributed import Client, get_client, wait, as_completed

from typing import List

def find_metadata(key: str, bucket) -> List[str]:
    """
    Finds the metadata for a given key in an S3 bucket.

    Args:
        key (dd.core.Scalar or str): The key to search for metadata.
        s3: The S3 object.

    Returns:
        list[str]: A list of existing metadata contents if found, otherwise empty list.
    """
    if type(key) == str:
        existing_zip_contents = None
        if key.endswith('.zip'):
            try:
                existing_zip_contents = str(bucket.Object(''.join([key,'.metadata'])).get()['Body'].read().decode('UTF-8')).split('|') # use | as separator
            except Exception as e:
                try:
                    existing_zip_contents = bucket.Object(key).metadata['zip-contents'].split('|') # use | as separator
                except KeyError:
                    return None
            if existing_zip_contents:
                return existing_zip_contents
        else:
            return None
    else:
        return None

def find_metadata(key: str, s3) -> list[str]:
    """
    Finds the metadata for a given key in an S3 bucket.

    Args:
        key (str): The key to search for metadata.
        s3: The S3 object.

    Returns:
        list[str]: A list of existing metadata contents if found, otherwise empty list.
    """
    existing_zip_contents = None
    if key.endswith('.zip'):
        try:
            existing_zip_contents = str(s3.Object(bucket_name,''.join([key,'.metadata'])).get()['Body'].read().decode('UTF-8')).split(';')
        except Exception as e:
            try:
                existing_zip_contents = s3.Object(bucket_name,key).metadata['zip-contents'].split(';')
            except KeyError:
                return None
        if existing_zip_contents:
            return existing_zip_contents
    else:
        return None


def remove_duplicates(l: list[dict]) -> list[dict]:
    return pd.DataFrame(l).drop_duplicates().to_dict(orient='records')

def zip_folders(parent_folder:str, subfolders_to_collate:list[str], folders_files:list[str], use_compression:bool, dryrun:bool, id:int, mem_per_worker:int) -> tuple[str, int, bytes]:
    """
    Collates the specified folders into a zip file.

    Args:
        parent_folder (str): The path of the parent folder.
        subfolders_to_collate (list): A list of subfolder paths to be included in the zip file.
        folders_files (list): A list of lists containing files to be included in the zip file for each subfolder.
        use_compression (bool): Flag indicating whether to use compression for the zip file.
        dryrun (bool): Flag indicating whether to perform a dry run without actually creating the zip file.
        id (int, optional): An optional identifier for the zip file. Defaults to 0.
        mem_per_worker (int): The memory per worker in bytes.

    Returns:
        tuple: A tuple containing the parent folder path, the identifier, and the compressed zip file as a bytes object.

    Raises:
        None

    Examples:
        # Example usage
        parent_folder = "/path/to/parent/folder"
        subfolders_to_collate = ["/path/to/subfolder1", "/path/to/subfolder2"]
        folders_files = [["file1.txt", "file2.txt"], ["file3.txt", "file4.txt"]]
        use_compression = True
        dryrun = False
        id = 1

        result = zip_folders(parent_folder, subfolders_to_collate, folders_files, use_compression, dryrun, id)
        print(result)
        # Output: ("/path/to/parent/folder", 1, b'compressed_zip_file_data')

    """
    zipped_size = 0
    client = get_client()
    if not dryrun:
        try:
            zip_buffer = io.BytesIO()
            if use_compression:
                compression = zipfile.ZIP_DEFLATED  # zipfile.ZIP_DEFLATED = standard compression
            else:
                compression = zipfile.ZIP_STORED  # zipfile.ZIP_STORED = no compression
            with zipfile.ZipFile(zip_buffer, "a", compression, True) as zip_file:
                for file in folders_files:
                    if file.startswith('/'):
                        file_path = file
                    else:
                        file_path = os.path.join(subfolders_to_collate, file)
                    arc_name = os.path.relpath(file_path, parent_folder)
                    zipped_size += os.path.getsize(file_path)
                    with open(file_path, 'rb') as src_file:
                        zip_file.writestr(arc_name, src_file.read())
            if zipped_size > mem_per_worker:
                print(f'WARNING: Zipped size of {zipped_size} bytes exceeds memory per core of {mem_per_worker} bytes.')
        except MemoryError as e:
            print(f'Error zipping {parent_folder}: {e}')
            print(f'Namespace: {globals()}')
            exit(1)
        return parent_folder, id, zip_buffer.getvalue()
    else:
        return parent_folder, id, b''
    
def part_uploader(s3_host, access_key, secret_key, bucket_name, object_key, part_number, chunk_data, upload_id) -> dict:
    """
    Uploads a part of a file to an S3 bucket.

    Args:
        s3_host (str): The host URL of the S3 service.
        access_key (str): The access key for the S3 service.
        secret_key (str): The secret key for the S3 service.
        bucket_name (str): The name of the S3 bucket.
        object_key (str): The key of the object in the S3 bucket.
        part_number (int): The part number of the chunk being uploaded.
        chunk_data (bytes): The data of the chunk being uploaded.
        upload_id (str): The ID of the ongoing multipart upload.

    Returns:
        dict: A dictionary containing the part number and ETag of the uploaded part.
    """
    s3_client = bm.get_client(access_key, secret_key, s3_host)
    return {"PartNumber":part_number,
            "ETag":s3_client.upload_part(Body=chunk_data,
                          Bucket=bucket_name,
                          Key=object_key,
                          PartNumber=part_number,
                          UploadId=upload_id)["ETag"]}
    
def upload_to_bucket(s3_host, access_key, secret_key, bucket_name, folder, filename, object_key, perform_checksum, dryrun, mem_per_worker) -> str:
    """
    Uploads a file to an S3 bucket.
    Optionally calculates a checksum for the file
    Optionally uploads the checksum to file.ext.checksum alongside file.ext.
    
    Args:
        s3_host (str): The S3 host URL.
        access_key (str): The access key for the S3 bucket.
        secret_key (str): The secret key for the S3 bucket.
        bucket_name (str): The name of the S3 bucket.
        folder (str): The local folder containing the file to upload.
        filename (str): The name of the file to upload.
        object_key (str): The key to assign to the uploaded file in the S3 bucket.
        perform_checksum (bool): Flag indicating whether to perform a checksum on the file.
        dryrun (bool): Flag indicating whether to perform a dry run (no actual upload).
        mem_per_worker (int): The memory per worker in bytes.

    Returns:
        str: A string containing information about the uploaded file in CSV format.
            The format is: LOCAL_FOLDER,LOCAL_PATH,FILE_SIZE,BUCKET_NAME,DESTINATION_KEY,CHECKSUM,CHECKSUM_SIZE,CHECKSUM_KEY
            Where: CHECKSUM, CHECKSUM_SIZE are n/a if checksum was not performed.
    """
    s3 = bm.get_resource(access_key, secret_key, s3_host)
    s3_client = bm.get_client(access_key, secret_key, s3_host)
    bucket = s3.Bucket(bucket_name)
    link = False
    # print(f'object_key {object_key}')

    if os.path.islink(filename):
        link = True
    # Check if the file is a symlink
    # If it is, upload an object containing the target path instead
    if link:
        file_data = os.path.realpath(filename)
    else:
        file_data = open(filename, 'rb')

    file_size = os.path.getsize(filename)

    print(f'Uploading {filename} from {folder} to {bucket_name}/{object_key}, {file_size} bytes, checksum = {perform_checksum}, dryrun = {dryrun}', flush=True)
    """
    - Upload the file to the bucket
    """
    if not dryrun:
        if link:
            """
            - Upload the link target _path_ to an object
            """
            bucket.put_object(Body=file_data, Key=object_key)
        if not link:
            if perform_checksum:
                """
                - Create checksum object
                """
                file_data.seek(0)  # Ensure we're at the start of the file
                checksum_hash = hashlib.md5(file_data.read())
                checksum_string = checksum_hash.hexdigest()
                checksum_base64 = base64.b64encode(checksum_hash.digest()).decode()
                file_data.seek(0)  # Reset the file pointer to the start
                try:
                    if file_size > mem_per_worker or file_size > 5 * 1024**3:  # Check if file size is larger than 5GiB
                        """
                        - Use multipart upload for large files
                        """
                        
                        obj = bucket.Object(object_key)
                        mp_upload = obj.initiate_multipart_upload()
                        chunk_size = 512 * 1024**2  # 512 MiB
                        chunk_count = int(np.ceil(file_size / chunk_size))
                        print(f'Uploading {filename} to {bucket_name}/{object_key} in {chunk_count} parts.')
                        parts = []
                        part_futures = []
                        for i in range(chunk_count):
                            start = i * chunk_size
                            end = min(start + chunk_size, file_size)
                            part_number = i + 1
                            with open(filename, 'rb') as f:
                                f.seek(start)
                                chunk_data = f.read(end - start)
                            part_futures.append(get_client().submit(
                                part_uploader, 
                                s3_host,
                                access_key,
                                secret_key,
                                bucket_name,
                                object_key,
                                part_number,
                                chunk_data,
                                mp_upload.id
                            ))
                        for future in as_completed(part_futures):
                            parts.append(future.result())
                        s3_client.complete_multipart_upload(
                            Bucket=bucket_name,
                            Key=object_key,
                            UploadId=mp_upload.id,
                            MultipartUpload={"Parts": parts}
                        )
                    else:
                        """
                        - Upload the file to the bucket
                        """
                        print(f'Uploading {filename} to {bucket_name}/{object_key}')
                        bucket.put_object(Body=file_data, Key=object_key, ContentMD5=checksum_base64)
                except Exception as e:
                    print(f'Error uploading {filename} to {bucket_name}/{object_key}: {e}')
            else:
                try:
                    bucket.put_object(Body=file_data, Key=object_key)
                except Exception as e:
                    print(f'Error uploading {filename} to {bucket_name}/{object_key}: {e}')
            file_data.close()
    else:
        checksum_string = "DRYRUN"

    del file_data # Delete the file data to free up memory
<<<<<<< HEAD
=======
    gc.collect()
>>>>>>> 4cbae814

    """
        report actions
        CSV formatted
        header: LOCAL_FOLDER,LOCAL_PATH,FILE_SIZE,BUCKET_NAME,DESTINATION_KEY,CHECKSUM
    """
    if link:
        return_string = f'"{folder}","{filename}",{file_size},"{bucket_name}","{object_key}"'
    else:
        return_string = f'"{folder}","{filename}",{file_size},"{bucket_name}","{object_key}"'
    if perform_checksum and not link:
        return_string += f',{checksum_string}'
    else:
        return_string += ',n/a'
    #for no zip contents
    return_string += ',n/a'
    return return_string

def upload_to_bucket_collated(s3_host, access_key, secret_key, bucket_name, folder, file_data, zip_contents, object_key, perform_checksum, dryrun, mem_per_worker) -> str:
    """
    Uploads a file to an S3 bucket.
    Optionally calculates a checksum for the file
    Optionally uploads the checksum to file.ext.checksum alongside file.ext.
    
    Args:
        s3_host (str): The S3 host URL.
        access_key (str): The access key for the S3 bucket.
        secret_key (str): The secret key for the S3 bucket.
        bucket_name (str): The name of the S3 bucket.
        folder (str): The local folder containing the file to upload.
        file_data (bytes): The file data to upload (zipped).
        zip_contents (list): A list of files included in the zip file (file_data).
        object_key (str): The key to assign to the uploaded file in the S3 bucket.
        perform_checksum (bool): Flag indicating whether to perform a checksum on the file.
        dryrun (bool): Flag indicating whether to perform a dry run (no actual upload).

    Returns:
        str: A string containing information about the uploaded file in CSV format.
            The format is: LOCAL_FOLDER,LOCAL_PATH,FILE_SIZE,BUCKET_NAME,DESTINATION_KEY,CHECKSUM,CHECKSUM_SIZE,CHECKSUM_KEY
            Where: CHECKSUM, CHECKSUM_SIZE are n/a if checksum was not performed.
    """
    s3 = bm.get_resource(access_key, secret_key, s3_host)
    s3_client = bm.get_client(access_key, secret_key, s3_host)
    bucket = s3.Bucket(bucket_name)

    filename = object_key.split('/')[-1]
    file_data_size = len(file_data)
    
    print(f'Uploading zip file "{filename}" for {folder} to {bucket_name}/{object_key}, {file_data_size} bytes, checksum = {perform_checksum}, dryrun = {dryrun}', flush=True)
    """
    - Upload the file to the bucket
    """
    if not dryrun:
        if perform_checksum:
            """
            - Create checksum object
            """
            checksum_hash = hashlib.md5(file_data)
            checksum_string = checksum_hash.hexdigest()
            checksum_base64 = base64.b64encode(checksum_hash.digest()).decode()

            try:
                if file_data_size > 5 * 1024**3:  # Check if file size is larger than 5GiB
                    """
                    - Use multipart upload for large files
                    """
                    # Do metadata first so its URI can be added to up_upload on initiation
<<<<<<< HEAD
                    metadata_value = '\0'.join(zip_contents) # use null byte as separator
=======
                    metadata_value = ';'.join(zip_contents)
>>>>>>> 4cbae814
                    metadata_object_key = object_key + '.metadata'
                    bucket.put_object(Body=metadata_value, Key=metadata_object_key, Metadata={'corresponding-zip': object_key})
                    metadata = {'zip-contents-object': metadata_object_key}
                    
                    obj = bucket.Object(object_key)
                    mp_upload = obj.initiate_multipart_upload(Metadata=metadata)
<<<<<<< HEAD
                    chunk_size = 512 * 1024**2  # 512 MiB
=======
                    chunk_size = mem_per_core // 2 # Set chunk size to half the mem_per_core - lowering this will increase the number of parts, in turn increasing multithreading overhead, and potentially leading to memory errors
>>>>>>> 4cbae814
                    chunk_count = int(np.ceil(file_data_size / chunk_size))
                    print(f'Uploading "{filename}" ({file_data_size} bytes) to {bucket_name}/{object_key} in {chunk_count} parts.', flush=True)

                    parts = []
                    part_futures = []
                    for i in range(chunk_count):
                        start = i * chunk_size
                        end = min(start + chunk_size, file_data_size)
                        part_number = i + 1
                        chunk_data = file_data[start:end]
                        part_futures.append(get_client().submit(
                                part_uploader, 
                                s3_host,
                                access_key,
                                secret_key,
                                bucket_name,
                                object_key,
                                part_number,
                                chunk_data,
                                mp_upload.id
                            ))
                    for future in as_completed(part_futures):
                        parts.append(future.result())
                    s3_client.complete_multipart_upload(
                        Bucket=bucket_name,
                        Key=object_key,
                        UploadId=mp_upload.id,
                        MultipartUpload={"Parts": parts}
                    )
                    
                else:
                    """
                    - Upload the file to the bucket
                    """
                    print(f'Uploading zip file "{filename}" ({file_data_size} bytes) to {bucket_name}/{object_key}')
<<<<<<< HEAD
                    metadata_value = '|'.join(zip_contents) # use | as separator
=======
                    metadata_value = ';'.join(zip_contents)
>>>>>>> 4cbae814
                    metadata_size = len(metadata_value.encode('utf-8'))

                    if metadata_size > 1024:
                        metadata_object_key = object_key + '.metadata'
                        print(f'Metadata size exceeds the size limit. Writing to {metadata_object_key}.', flush=True)
                        bucket.put_object(Body=metadata_value, Key=metadata_object_key, Metadata={'corresponding-zip': object_key})
                        metadata = {'zip-contents-object': metadata_object_key}
                    else:
                        metadata = {'zip-contents': metadata_value}

                    bucket.put_object(Body=file_data, Key=object_key, ContentMD5=checksum_base64, Metadata=metadata)
            except Exception as e:
                print(f'Error uploading "{filename}" ({file_data_size}) to {bucket_name}/{object_key}: {e}')
                exit(1)
        else:
            try:
<<<<<<< HEAD
                bucket.put_object(Body=file_data, Key=object_key, Metadata={'zip-contents': '|'.join(zip_contents)}) # use | as separator
=======
                bucket.put_object(Body=file_data, Key=object_key, Metadata={'zip-contents': ';'.join(zip_contents)})
>>>>>>> 4cbae814
            except Exception as e:
                print(f'Error uploading {filename} to {bucket_name}/{object_key}: {e}')
                exit(1)
    else:
        checksum_string = "DRYRUN"

    del file_data # Delete the file data to free up memory
<<<<<<< HEAD
=======
    gc.collect()
>>>>>>> 4cbae814

    """
        report actions
        CSV formatted
        header: LOCAL_FOLDER,LOCAL_PATH,FILE_SIZE,BUCKET_NAME,DESTINATION_KEY,CHECKSUM,ZIP_CONTENTS
    """
    return_string = f'"{folder}","{filename}",{file_data_size},"{bucket_name}","{object_key}"'
    if perform_checksum:
        return_string += f',{checksum_string}'
    else:
        return_string += ',n/a'
    return_string += f',"{",".join(zip_contents)}"'
    
    return return_string

def print_stats(file_name_or_data, file_count, total_size, file_start, file_end, processing_start, total_size_uploaded, total_files_uploaded, collated) -> None:
    """
    Prints the statistics of the upload process.

    Args:
        folder (str): The name of the folder being uploaded.
        file_count (int): The number of files uploaded.
        total_size (int): The total size of the uploaded files in bytes.
        folder_start (datetime): The start time of the folder upload.
        folder_end (datetime): The end time of the folder upload.
        processing_elapsed (time_delta): The total elapsed time for the upload process.

    Returns:
        None
    """

    # This give false information as it is called once per file, not once per folder.

    elapsed = file_end - file_start
    if collated:
        print(f'Uploaded zip file, elapsed time = {elapsed}')
    else:
        print(f'Uploaded {file_name_or_data}, elapsed time = {elapsed}')
<<<<<<< HEAD
    try:
        elapsed_seconds = elapsed.seconds + elapsed.microseconds / 1e6
        avg_file_size = total_size / file_count / 1024**2
        print(f'{file_count} files (avg {avg_file_size:.2f} MiB/file) uploaded in {elapsed_seconds:.2f} seconds, {elapsed_seconds/file_count:.2f} s/file', flush=True)
        print(f'{total_size / 1024**2:.2f} MiB uploaded in {elapsed_seconds:.2f} seconds, {total_size / 1024**2 / elapsed_seconds:.2f} MiB/s', flush=True)
        print(f'Total elapsed time = {file_end-processing_start}', flush=True)
        print(f'Total files uploaded = {total_files_uploaded}', flush=True)
        print(f'Total size uploaded = {total_size_uploaded / 1024**3:.2f} GiB', flush=True)
        print(f'Running average speed = {total_size_uploaded / 1024**2 / (file_end-processing_start).seconds:.2f} MiB/s', flush=True)
        print(f'Running average rate = {(file_end-processing_start).seconds / total_files_uploaded:.2f} s/file', flush=True)
    except ZeroDivisionError:
        pass
    del file_name_or_data

def upload_and_callback(s3_host, access_key, secret_key, bucket_name, folder, file_name_or_data, zip_contents, object_key, perform_checksum, dryrun, processing_start, file_count, folder_files_size, total_size_uploaded, total_files_uploaded, collated, mem_per_worker) -> None:
=======
    elapsed_seconds = elapsed.seconds + elapsed.microseconds / 1e6
    avg_file_size = total_size / file_count / 1024**2
    print(f'{file_count} files (avg {avg_file_size:.2f} MiB/file) uploaded in {elapsed_seconds:.2f} seconds, {elapsed_seconds/file_count:.2f} s/file', flush=True)
    print(f'{total_size / 1024**2:.2f} MiB uploaded in {elapsed_seconds:.2f} seconds, {total_size / 1024**2 / elapsed_seconds:.2f} MiB/s', flush=True)
    print(f'Total elapsed time = {file_end-processing_start}', flush=True)
    print(f'Total files uploaded = {total_files_uploaded}', flush=True)
    print(f'Total size uploaded = {total_size_uploaded / 1024**3:.2f} GiB', flush=True)
    print(f'Running average speed = {total_size_uploaded / 1024**2 / (file_end-processing_start).seconds:.2f} MiB/s', flush=True)
    print(f'Running average rate = {(file_end-processing_start).seconds / total_files_uploaded:.2f} s/file', flush=True)
    del file_name_or_data
    gc.collect()

def upload_and_callback(s3_host, access_key, secret_key, bucket_name, folder, file_name_or_data, zip_contents, object_key, perform_checksum, dryrun, processing_start, file_count, folder_files_size, total_size_uploaded, total_files_uploaded, collated, mem_per_core) -> None:
>>>>>>> 4cbae814
    # upload files in parallel and log output
    file_start = datetime.now()
    print(f'collated = {collated}', flush=True)
    if collated:
        try:
            print(f'Uploading zip containing {file_count} subfolders from {folder}.')
            result = upload_to_bucket_collated(s3_host, access_key, secret_key, bucket_name, folder, file_name_or_data, zip_contents, object_key, perform_checksum, dryrun, mem_per_worker)
        except Exception as e:
            print(f'Error uploading {folder} to {bucket_name}/{object_key}: {e}')
            sys.exit(1)
    else:
        print(f'Uploading {file_count} files from {folder}.')
        result = upload_to_bucket(s3_host, access_key, secret_key, bucket_name, folder, file_name_or_data, object_key, perform_checksum, dryrun, mem_per_worker)
    
    file_end = datetime.now()
    print_stats(file_name_or_data, file_count, folder_files_size, file_start, file_end, processing_start, total_size_uploaded, total_files_uploaded, collated)
    with open(log, 'a') as logfile:
        logfile.write(f'{result}\n')
    
    del file_name_or_data
<<<<<<< HEAD
=======
    gc.collect()
>>>>>>> 4cbae814

    return None

def process_files(s3_host, access_key, secret_key, bucket_name, current_objects, exclude, local_dir, destination_dir, perform_checksum, dryrun, log, global_collate, use_compression, client, mem_per_worker) -> None:
    """
    Uploads files from a local directory to an S3 bucket in parallel.

    Args:
        s3_host (str): The hostname of the S3 server.
        access_key (str): The access key for the S3 server.
        secret_key (str): The secret key for the S3 server.
        bucket_name (str): The name of the S3 bucket.
        current_objects (ps.Dataframe): A list of object names already present in the S3 bucket.
        local_dir (str): The local directory containing the files to upload.
        destination_dir (str): The destination directory in the S3 bucket.
        perform_checksum (bool): Flag indicating whether to perform checksum validation during upload.
        dryrun (bool): Flag indicating whether to perform a dry run without actually uploading the files.
        log (str): The path to the log file.
        global_collate (bool): Flag indicating whether to collate files into zip files before uploading.
        use_compression (bool): Flag indicating whether to use compression for the zip files.
        client (dask.Client): The Dask client object.
        mem_per_worker (int): The memory per worker in bytes.

    Returns:
        None
    """
    processing_start = datetime.now()
    total_size_uploaded = 0
    total_files_uploaded = 0
    i = 0
<<<<<<< HEAD

    client.scatter([s3_host, access_key, secret_key, bucket_name, perform_checksum, dryrun, current_objects], broadcast=True)
        
=======
    #processed_files = []
    if global_collate:
        half_cores = nprocs // 2
        zip_pool = Pool(processes=half_cores)
        collate_ul_pool = Pool(processes=nprocs - half_cores)
    
    pool = Pool(nprocs) # use 4 CPUs by default - very little speed-up, might drop multiprocessing and parallelise at shell level
    
>>>>>>> 4cbae814
    #recursive loop over local folder
    to_collate = {} # store folders to collate
    total_all_folders = 0
    total_all_files = 0
    folder_num = 0
    file_num = 0
    uploads = []
    zip_uploads = []
    upload_futures = []
    zip_futures = []
    zul_futures = []
    failed = []
    for folder, sub_folders, files in os.walk(local_dir, topdown=True):
        total_all_folders += 1
        total_all_files += len(files)
    
    for folder, sub_folders, files in os.walk(local_dir, topdown=True):
        folder_num += 1
        file_num += len(files)
        print(f'Processing {folder_num}/{total_all_folders} folders; {file_num}/{total_all_files} files in {local_dir}.')
        
        # check if folder is in the exclude list
        if len(files) == 0 and len(sub_folders) == 0:
            print(f'Skipping subfolder - no files or subfolders.')
            continue
        elif len(files) == 0:
            print(f'Skipping subfolder - no files.')
            continue
        if exclude.isin([folder]).any():
            print(f'Skipping subfolder {folder} - excluded.')
            continue
        # remove subfolders in exclude list
        if len(sub_folders) > 0:
            len_pre_exclude = len(sub_folders)
            sub_folders[:] = [sub_folder for sub_folder in sub_folders if not exclude.isin([sub_folder]).any()]
            print(f'Skipping {len_pre_exclude - len(sub_folders)} subfolders in {folder} - excluded. {len(sub_folders)} subfolders remaining.')

        folder_files = [os.sep.join([folder, filename]) for filename in files]

        sizes = []
        for f in zul_futures:
            if f.status == 'finished':
                del f
        for f in upload_futures:
            if f.status == 'finished':
                del f
        for filename in folder_files:
            if exclude.isin([os.path.relpath(filename, local_dir)]).any():
                print(f'Skipping file {filename} - excluded.')
                folder_files.remove(filename)
                if len(folder_files) == 0:
                    print(f'Skipping subfolder - no files - see exclusions.')
                continue
            try:
                sizes.append(os.stat(filename).st_size)
            except PermissionError:
                print(f'WARNING: Permission error reading {filename}. File will not be backed up.')
                folder_files.remove(filename)
                if len(folder_files) == 0:
                    print(f'Skipping subfolder - no files - see permissions warning(s).')
                    continue
        total_filesize = sum(sizes)
        if total_filesize > 0:
            mean_filesize = total_filesize / len(files)
        else:
            mean_filesize = 0
        
<<<<<<< HEAD
=======
        # if results is not []:
        #     if virtual_memory().available * 0.5 < total_filesize or mean_filesize > mem_per_core:
        #         for result in results:
        #             result.get()
        #         gc.collect()

>>>>>>> 4cbae814
        # check if any subfolders contain no subfolders and < 4 files
        if len(sub_folders) > 0:
            for sub_folder in sub_folders:
                sub_folder_path = os.path.join(folder, sub_folder)
                _, sub_sub_folders, sub_files = next(os.walk(sub_folder_path), ([], [], []))
                subfolder_files = [os.sep.join([sub_folder_path, filename]) for filename in sub_files]
                subfiles_sizes = []
                for filename in subfolder_files:
                    try:
                        subfiles_sizes.append(os.stat(filename).st_size)
                    except PermissionError:
                        print(f'WARNING: Permission error reading {filename}. File will not be backed up.')
                        subfolder_files.remove(filename)
                        if len(subfolder_files) == 0:
                            print(f'Skipping subfolder - no files - see permissions warning(s).')
                            continue
                total_subfilesize = sum(subfiles_sizes)
                if not sub_sub_folders and len(sub_files) < 4 and total_subfilesize < 96*1024**2:
                    sub_folders.remove(sub_folder) # not sure what the effect of this is
                    # upload files in subfolder "as is" i.e., no zipping

        # check folder isn't empty
        print(f'Processing {len(folder_files)} files (total size: {total_filesize/1024**2:.0f} MiB) in {folder} with {len(sub_folders)} subfolders.')

        # keys to files on s3
        object_names = [os.sep.join([destination_dir, os.path.relpath(filename, local_dir)]) for filename in folder_files]
        init_len = len(object_names)
        # remove current objects - avoids reuploading
        # could provide overwrite flag if this is desirable
        # print(f'current_objects: {current_objects}')
<<<<<<< HEAD
        if not current_objects.empty and current_objects['CURRENT_OBJECTS'].isin(object_names).all():
=======
        if current_objects['CURRENT_OBJECTS'].isin(object_names).all():
>>>>>>> 4cbae814
            #all files in this subfolder already in bucket
            print(f'Skipping subfolder - all files exist.')
            continue


        if mean_filesize > 256*1024**2 or not global_collate:
            # all files within folder
            # if uploading file individually, remove existing files from object_names
<<<<<<< HEAD
            if not current_objects.empty:
                for oni, on in enumerate(object_names):
                    if current_objects['CURRENT_OBJECTS'].isin([on]).any() or current_objects['CURRENT_OBJECTS'].isin([f'{on}.symlink']).any():
                        object_names.remove(on)
                        del folder_files[oni]
=======
            for oni, on in enumerate(object_names):
                if current_objects['CURRENT_OBJECTS'].isin([on]).any() or current_objects['CURRENT_OBJECTS'].isin([f'{on}.symlink']).any():
                    object_names.remove(on)
                    del folder_files[oni]
                else:
                    print(f'Keeping {on} in object_names - not previously uploaded.')
>>>>>>> 4cbae814
            pre_linkcheck_file_count = len(object_names)
            if init_len - pre_linkcheck_file_count > 0:
                print(f'Skipping {init_len - pre_linkcheck_file_count} existing files.')
            #always do this AFTER removing "current_objects" to avoid re-uploading
            symlink_targets = []
            symlink_obj_names = []
            for i in range(len(folder_files)):
                if os.path.islink(folder_files[i]):
                    #rename link in object_names
                    symlink_obj_name = object_names[i]
                    object_names[i] = '.'.join([object_names[i], 'symlink'])
                    #add symlink target to symlink_targets list
                    symlink_targets.append(os.path.realpath(folder_files[i]))
                    #add real file to symlink_obj_names list
                    symlink_obj_names.append(symlink_obj_name)
            # append symlink_targets and symlink_obj_names to folder_files and object_names

            folder_files.extend(symlink_targets)
            object_names.extend(symlink_obj_names)

            file_count = len(object_names)
            folder_files_size = np.sum(np.array([os.stat(filename).st_size for filename in folder_files]))
            total_size_uploaded += folder_files_size
            total_files_uploaded += file_count
            print(f'{file_count - pre_linkcheck_file_count} symlinks replaced with files. Symlinks renamed to <filename>.symlink')

            print(f'Sending {file_count} files (total size: {folder_files_size/1024**2:.0f} MiB) in {folder} to S3 bucket {bucket_name}.')
            
            try:
                for i,args in enumerate(zip(
                        repeat(s3_host), 
                        repeat(access_key), 
                        repeat(secret_key), 
                        repeat(bucket_name), 
                        repeat(folder), 
                        folder_files,
                        repeat(None),
                        object_names, 
                        repeat(perform_checksum), 
                        repeat(dryrun), 
                        repeat(processing_start),
                        repeat(file_count),
                        repeat(folder_files_size),
                        repeat(total_size_uploaded),
                        repeat(total_files_uploaded),
                        repeat(False),
<<<<<<< HEAD
                        repeat(mem_per_worker),
                    )):
                    upload_futures.append(client.submit(upload_and_callback, *args))
=======
                        repeat(mem_per_core),
                    )):
                    results.append(pool.apply_async(upload_and_callback, args=args))
>>>>>>> 4cbae814
                    uploads.append({'folder':args[4],'folder_size':args[12],'file_size':os.lstat(folder_files[i]).st_size,'file':args[5],'object':args[7],'uploaded':False})
            except BrokenPipeError as e:
                print(f'Caught BrokenPipeError: {e}')
                # Record the failure
                with open('error_log.err', 'a') as f:
                    f.write(f'BrokenPipeError: {e}\n')
                # Exit gracefully
                sys.exit(1)
            except Exception as e:
                print(f'An unexpected error occurred: {e}')
                # Record the failure
                with open('error_log.err', 'a') as f:
                    f.write(f'Unexpected error: {e}\n')
                # Exit gracefully
                sys.exit(1)    
<<<<<<< HEAD
=======
                # if i > nprocs*4 and i % nprocs*4 == 0: # have at most 4 times the number of processes in the pool - may be more efficient with higher numbers
                #     for result in results:
                #         result.get()  # Wait until current processes in pool are finished
>>>>>>> 4cbae814
            
            # release block of files if the list for results is greater than 4 times the number of processes
            gc.collect()

        elif len(folder_files) > 0 and global_collate: # small files in folder
            folder_files_size = np.sum(np.array([os.lstat(filename).st_size for filename in folder_files]))
            parent_folder = os.path.abspath(os.path.join(folder, os.pardir))
            print(f'parent_folder: {parent_folder}')
            # possibly pass if parent_folder == local_dir or parent_folder contains '..'
            if parent_folder not in to_collate.keys():
                #initialise parent folder
                to_collate[parent_folder] = {'parent_folder':parent_folder,'folders':[],'object_names':[], 'folder_files':[], 'zips':[{'zip_data':None, 'id':None, 'zip_object_name':''}]} # store folders to collate
            
            #Don't remove existing files from object_names?
            # for oni, on in enumerate(object_names):
            #     if current_objects.isin([on]).any() or current_objects.isin([f'{on}.symlink']).any():
            #         object_names.remove(on)
            #         print(f'Removing {on} from object_names - previously uploaded.')
            #         del folder_files[oni]
            #     else:
            #         print(f'Keeping {on} in object_names - not previously uploaded.')

            pre_linkcheck_file_count = len(object_names)
            if init_len - pre_linkcheck_file_count > 0:
                print(f'Skipping {init_len - pre_linkcheck_file_count} existing files.')
            #always do this AFTER removing "current_objects" to avoid re-uploading
            symlink_targets = []
            symlink_obj_names = []
            for i in range(len(folder_files)):
                if os.path.islink(folder_files[i]):
                    #rename link in object_names
                    symlink_obj_name = object_names[i]
                    object_names[i] = '.'.join([object_names[i], 'symlink'])
                    #add symlink target to symlink_targets list
                    symlink_targets.append(os.path.realpath(folder_files[i]))
                    #add real file to symlink_obj_names list
                    symlink_obj_names.append(symlink_obj_name)

            # append symlink_targets and symlink_obj_names to folder_files and object_names

            folder_files.extend(symlink_targets)
            object_names.extend(symlink_obj_names)

            file_count = len(object_names)
            
            ###############################
            # CHECK HERE FOR ZIP CONTENTS #
            ###############################
            these_zip_contents = [ff.replace(parent_folder+'/','') for ff in folder_files]
<<<<<<< HEAD
            if not current_objects.empty:
                if current_objects['METADATA'].isin([these_zip_contents]).any():
                    existing_zip_contents = current_objects[current_objects['METADATA'].isin([these_zip_contents])]['METADATA'].values[0]
                    if all([x in existing_zip_contents for x in these_zip_contents]):
                        print(f'Zip file {to_collate[parent_folder]["zips"][-1]["zip_object_name"]} already exists and file lists match - skipping.')
                        del to_collate[parent_folder]
                        continue
                    else:
                        print(f'Zip file {to_collate[parent_folder]["zips"][-1]["zip_object_name"]} already exists but file lists do not match - reuploading.')
=======

            if current_objects['METADATA'].isin([these_zip_contents]).any():
                existing_zip_contents = current_objects[current_objects['METADATA'].isin([these_zip_contents])]['METADATA'].values[0]
                # try:
                #     existing_zip_contents = str(bm.get_resource(access_key, secret_key, s3_host).Object(bucket_name,''.join([to_collate[parent_folder]['zips'][-1]['zip_object_name'],'.metadata'])).get()['Body'].read().decode('UTF-8')).split(',')
                # except Exception as e:
                #     # print(f'No metadata object found for {to_collate[parent_folder]["zips"][-1]["zip_object_name"]}. Trying object.metadata')
                #     try:
                #         existing_zip_contents = bm.get_resource(access_key, secret_key, s3_host).Object(bucket_name,to_collate[parent_folder]['zips'][-1]['zip_object_name']).metadata['zip-contents'].split(',')
                #     except KeyError:
                #         print(f'No "zip-contents" metadata found for {to_collate[parent_folder]["zips"][-1]["zip_object_name"]}.')
                # print(existing_zip_contents)
                # checksum_hash = hashlib.md5(zip_data)
                # checksum_string = checksum_hash.hexdigest()
                # print(f'Checksum of zip file {to_collate[parent_folder]["zips"][-1]["zip_object_name"]}: {checksum_string}')
                # print(f'Checksum of existing zip file {to_collate[parent_folder]["zips"][-1]["zip_object_name"]}: {existing_zip_checksum}')

                # print(zip_contents)
                
                # if len(existing_zip_contents) == 0:
                #     print(f'Zip file {to_collate[parent_folder]["zips"][-1]["zip_object_name"]} already exists but no metadata found - reuploading.')
                if all([x in existing_zip_contents for x in these_zip_contents]):
                    print(f'Zip file {to_collate[parent_folder]["zips"][-1]["zip_object_name"]} already exists and file lists match - skipping.')
                    # zip_results[i] = None
                    del to_collate[parent_folder]
                    continue
                else:
                    print(f'Zip file {to_collate[parent_folder]["zips"][-1]["zip_object_name"]} already exists but file lists do not match - reuploading.')

>>>>>>> 4cbae814

            to_collate[parent_folder]['folders'].append(folder)
            to_collate[parent_folder]['object_names'].append(object_names)
            to_collate[parent_folder]['folder_files'].append(folder_files)

        print(f'Pending file uploads: {len([None for f in upload_futures if f.status == "pending"])}')
        print(f'Pending zips: {len([None for f in zip_futures if f.status == "pending"])}')
        print(f'Pending zip uploads: {len([None for f in zul_futures if f.status == "pending"])}')
    
    # collate folders
    if len(to_collate) > 0:
        print(f'Collating {len([to_collate[parent_folder]["folders"] for parent_folder in to_collate.keys()])} folders into zip files.') #{sum([len(x["zips"]) for x in to_collate.keys()])}
<<<<<<< HEAD
        
=======
        # print(f'parent_folders: {to_collate.keys()}')
>>>>>>> 4cbae814
        # call zip_folder in parallel
        for zip_tuple in to_collate.items():
            parent_folder = zip_tuple[0]
            if os.path.abspath(parent_folder) == os.path.abspath(os.sep.join([local_dir,'..'])):
                continue
            folders = zip_tuple[1]['folders']
            folder_files = zip_tuple[1]['folder_files']
            num_files = sum([len(ff) for ff in folder_files])
<<<<<<< HEAD
=======
            # print(f'num_files = {num_files}')
            # print(f'folders: {len(folders)}')
            # print(f'folder_files: {len(folder_files)}')
>>>>>>> 4cbae814
            try:
                max_filesize = max([max([os.lstat(filename).st_size for filename in ff]) for ff in folder_files])
            except ValueError:
                # no files in folder - likely removed from file list due to previous PermissionError - continue without message
                continue
            
            max_files_per_zip = int(np.ceil(1024**3 / max_filesize)) # limit zips to 1 GiB - using available memory too inconsistent
            num_zips = int(np.ceil(num_files / max_files_per_zip))
<<<<<<< HEAD
            
=======
            # print(f'num_zips = {num_zips}')
            # print(f'max_zipsize,max_files_per_zip,num_zips: {max_zipsize},{max_files_per_zip},{num_zips}')
>>>>>>> 4cbae814
            chunk_subfolders = False
            if num_zips > len(folders):
                chunk_subfolders = True

            if chunk_subfolders:
                subchunks_files = []
                subchunks = []
                for j in range(len(folders)):
                    for i in range(0, len(folder_files[j]), len(folder_files[j])//num_zips):
<<<<<<< HEAD
=======
                        # print(f'folder_files[{j}][{i}]: {folder_files[j][i]}')
>>>>>>> 4cbae814
                        subchunks_files.append(folder_files[j][i:i+len(folder_files[j])//num_zips])
                        subchunks.append(folders[j])
                chunks = subchunks
                chunk_files = subchunks_files
            else:
                chunks = folders
                chunk_files = folder_files

            if len(chunks) != len(chunk_files):
                print('Error: chunks and chunk_files are not the same length.')
                sys.exit(1)
         
            for i, args in enumerate(zip(
                    repeat(parent_folder),
                    chunks,
                    chunk_files,
                    repeat(use_compression),
                    repeat(dryrun),
                    # repeat(processing_start),
                    [i for i in range(len(chunks))],
                    repeat(mem_per_worker),
                    # repeat(total_size_uploaded),
                    # repeat(total_files_uploaded),
                    )):
                zip_futures.append(client.submit(
                    zip_folders,
                    *args
                ))

            for zip_future in as_completed(zip_futures):
                parent_folder, id, zip_data = zip_future.result()
                
<<<<<<< HEAD
                with zipfile.ZipFile(io.BytesIO(zip_data), 'r') as z:
                    zip_contents = z.namelist()
                to_collate[parent_folder]['zips'].append({'zip_contents':zip_contents, 'id':id, 'zip_object_name':str(os.sep.join([destination_dir, os.path.relpath(f'{parent_folder}/collated_{id}.zip', local_dir)]))})

                # upload zipped folders
                total_size_uploaded += len(zip_data)
                total_files_uploaded += 1
                print(f"Uploading {to_collate[parent_folder]['zips'][-1]['zip_object_name']}.")
                zul_futures.append(client.submit(upload_and_callback, 
                        s3_host,
                        access_key,
                        secret_key,
                        bucket_name,
                        parent_folder,
                        zip_data,
                        to_collate[parent_folder]['zips'][-1]['zip_contents'],
                        to_collate[parent_folder]['zips'][-1]['zip_object_name'],
                        perform_checksum,
                        dryrun,
                        processing_start,
                        1,
                        len(zip_data),
                        total_size_uploaded,
                        total_files_uploaded,
                        True,
                        mem_per_worker,
                ))
                zip_uploads.append({'folder':parent_folder,'size':len(zip_data),'object_name':to_collate[parent_folder]['zips'][-1]['zip_object_name'],'uploaded':False}) # removed ,'zip_contents':to_collate[parent_folder]['zips'][-1]['zip_contents']
                if len(zip_data) > 5*1024**3:
                    wait(zul_futures[-1])
                    del zul_futures[-1]
                del zip_data
                del zip_future
                
        # This code isn't accessed early enough - find better monitoring method
        
        monitor_interval = datetime.now()
        while True:
            if datetime.now() - monitor_interval > timedelta(seconds=10):
                # these prints make no sense as futures are deleted after completion
                print(f'Zipped {sum([f.done() for f in zip_futures])} of {len(zip_futures)} zip files.', flush=True)
                print(f'Uploaded {sum([f.done() for f in zul_futures])} of {len(zul_futures)} zip files.', flush=True)
                print(f'Uploaded {sum([f.done() for f in upload_futures])} of {len(upload_futures)} files.', flush=True)
                print(f'Failed uploads: {len(failed)} of {len(zul_futures)+len(upload_futures)}', flush=True)
                monitor_interval = datetime.now()

            for f in upload_futures+zul_futures:
                if 'exception' in f.status and f not in failed:
                    f_tuple = f.exception(), f.traceback()
                    if f_tuple not in failed:
                        failed.append(f_tuple)
            for finished in [f for f in upload_futures+zul_futures if f.status == 'finished']:
                del finished

            # End loop if all futures are finished (or failed)
            if 'pending' not in [f.status for f in upload_futures+zul_futures+zip_futures]:
                break
    
=======
        zipped = 0
        uploaded = []
        zul_results = []
        total_zips = len(zip_results)
        while zipped < total_zips:
            # print(f'Zipped {zipped} of {total_zips} zip files.', flush=True)
            for i, result in enumerate(zip_results):
                if result is not None:
                    if result.ready():
                        parent_folder, id, zip_data = result.get()
                        # result = None
                        # zip_results[i] = None # remove from list to free memory
                        if (parent_folder,id) in uploaded: # this seems wasteful - zipping has occurred before this point
                            continue
                        else:
                            zipped += 1
                            uploaded.append((parent_folder,id))
                            print(f'Zipped {zipped} of {total_zips} zip files.', flush=True)
                            # print(f'zip size: {len(zip_data)}')
                            # print(parent_folder, id, uploaded, flush=True)
                            with zipfile.ZipFile(io.BytesIO(zip_data), 'r') as z:
                                zip_contents = z.namelist()
                            # print(f'zip contents: {zip_contents}')
                            to_collate[parent_folder]['zips'].append({'zip_contents':zip_contents, 'id':id, 'zip_object_name':str(os.sep.join([destination_dir, os.path.relpath(f'{parent_folder}/collated_{id}.zip', local_dir)]))})

                            # check if zip_object_name exists in bucket and get its checksum
                            # if current_objects.isin([to_collate[parent_folder]['zips'][-1]['zip_object_name']]).any():
                            #     existing_zip_contents = []
                            #     try:
                            #         existing_zip_contents = str(bm.get_resource(access_key, secret_key, s3_host).Object(bucket_name,''.join([to_collate[parent_folder]['zips'][-1]['zip_object_name'],'.metadata'])).get()['Body'].read().decode('UTF-8')).split(',')
                            #     except Exception as e:
                            #         # print(f'No metadata object found for {to_collate[parent_folder]["zips"][-1]["zip_object_name"]}. Trying object.metadata')
                            #         try:
                            #             existing_zip_contents = bm.get_resource(access_key, secret_key, s3_host).Object(bucket_name,to_collate[parent_folder]['zips'][-1]['zip_object_name']).metadata['zip-contents'].split(',')
                            #         except KeyError:
                            #             print(f'No "zip-contents" metadata found for {to_collate[parent_folder]["zips"][-1]["zip_object_name"]}.')
                            #     # print(existing_zip_contents)
                            #     # checksum_hash = hashlib.md5(zip_data)
                            #     # checksum_string = checksum_hash.hexdigest()
                            #     # print(f'Checksum of zip file {to_collate[parent_folder]["zips"][-1]["zip_object_name"]}: {checksum_string}')
                            #     # print(f'Checksum of existing zip file {to_collate[parent_folder]["zips"][-1]["zip_object_name"]}: {existing_zip_checksum}')

                            #     # print(zip_contents)
                                
                            #     if len(existing_zip_contents) == 0:
                            #         print(f'Zip file {to_collate[parent_folder]["zips"][-1]["zip_object_name"]} already exists but no metadata found - reuploading.')
                            #     elif all([x in existing_zip_contents for x in zip_contents]):
                            #         print(f'Zip file {to_collate[parent_folder]["zips"][-1]["zip_object_name"]} already exists and file lists match - skipping.')
                            #         zip_results[i] = None
                            #         continue
                            #     else:
                            #         print(f'Zip file {to_collate[parent_folder]["zips"][-1]["zip_object_name"]} already exists but file lists do not match - reuploading.')
                            try:
                                # upload zipped folders
                                total_size_uploaded += len(zip_data)
                                total_files_uploaded += 1
                                print(f"Uploading {to_collate[parent_folder]['zips'][-1]['zip_object_name']}.")

                                zul_results.append(collate_ul_pool.apply_async(
                                    upload_and_callback, args=
                                        (s3_host,
                                        access_key,
                                        secret_key,
                                        bucket_name,
                                        parent_folder,
                                        zip_data,
                                        to_collate[parent_folder]['zips'][-1]['zip_contents'],
                                        to_collate[parent_folder]['zips'][-1]['zip_object_name'],
                                        perform_checksum,
                                        dryrun,
                                        processing_start,
                                        1,
                                        len(zip_data),
                                        total_size_uploaded,
                                        total_files_uploaded,
                                        True,
                                        mem_per_core,
                                        )
                                ))
                                zip_uploads.append({'folder':parent_folder,'size':len(zip_data),'object_name':to_collate[parent_folder]['zips'][-1]['zip_object_name'],'uploaded':False}) # removed ,'zip_contents':to_collate[parent_folder]['zips'][-1]['zip_contents']
                            except BrokenPipeError as e:
                                print(f'Caught BrokenPipeError: {e}')
                                # Record the failure
                                with open('error_log.err', 'a') as f:
                                    f.write(f'BrokenPipeError: {e}\n')
                                # Exit gracefully
                                sys.exit(1)
                            except Exception as e:
                                print(f'An unexpected error occurred: {e}')
                                # Record the failure
                                with open('error_log.err', 'a') as f:
                                    f.write(f'Unexpected error: {e}\n')
                                # Exit gracefully
                                sys.exit(1)                                
    
    pool.close()
    # pool.join()
    if global_collate:
        zip_pool.close()
        # zip_pool.join()
        collate_ul_pool.close()
        # collate_ul_pool.join()
    
    gc.collect()

>>>>>>> 4cbae814
    ####
    # Monitor upload tasks
    ####

<<<<<<< HEAD
    if failed:
        for i, failed_upload in enumerate(failed):
            print(f'Error upload {i}:\nException: {failed_upload[0]}\nTraceback: {failed_upload[1]}')
=======
    waited_time = 0       
    failed = []                     
    while True:
        if global_collate:
            all_zips_uploaded = all([result.ready() for result in zul_results])
        all_files_uploaded = all([result.ready() for result in results])
        if all_files_uploaded:
            if global_collate:
                if all_zips_uploaded:
                    break
            else:
                break
        else:
            for i, result in enumerate(results):
                if not result.ready():
                    # print(f'{uploads[i]}')
                    if waited_time >= 200: # short timeout for testing
                        failed.append(uploads[i])
                        # print(f'WARNING: Removing {uploads[i]} - problem uploading file.')
                else:
                    uploads[i]['uploaded'] = True
                    # uploads[i]['folder_files'] = None # free up memory
                    # result = None
                if not all_files_uploaded and not global_collate:
                    print(f'Waiting for {len([result for result in results if not result.ready()])} individual uploads to complete'+''.join(['.' for _ in range(waited_time//5)]), end='\r')
            if global_collate:
                if not all_zips_uploaded:
                    print(f'Waiting for {len([result for result in results if not result.ready()])} individual uploads and {len([result for result in zul_results if not result.ready()])} zip uploads to complete'+''.join(['.' for _ in range(waited_time//5)]), end='\r')
                    for i, result in enumerate(zul_results):
                        if not result.ready():
                            # print(f'{zip_uploads[i]}')
                            if waited_time >= 200:
                                failed.append(zip_uploads[i])
                        else:
                            zip_uploads[i]['uploaded'] = True
                            # zip_uploads[i]['zip_contents'] = None # free up memory
                            # result = None
        gc.collect()
                
        time.sleep(5)
        waited_time += 5
        if waited_time >= 250:
            failed = remove_duplicates(failed)
            print(f'WARNING: Timeout reached. Exiting.')
            print(f'Failed uploads: {failed}')
            pool.terminate()
            if global_collate:
                collate_ul_pool.terminate()
            break
    
    # pool.close()
    pool.join()
    if global_collate:
        # zip_pool.close()
        zip_pool.join()
        # collate_ul_pool.close()
        collate_ul_pool.join()
    gc.collect()
>>>>>>> 4cbae814

# # Go!
if __name__ == '__main__':
    epilog = ''
    class MyParser(argparse.ArgumentParser):
        def error(self, message):
            sys.stderr.write(f'error: {message}\n\n')
            self.print_help()
            sys.exit(2)
    parser = MyParser(
        description='Upload files from a local directory to an S3 bucket in parallel.',
        epilog=epilog,
        formatter_class=argparse.RawDescriptionHelpFormatter,
    )
    parser.add_argument('--config-file', type=str, help='Path to the configuration YAML file.')
    parser.add_argument('--bucket-name', type=str, help='Name of the S3 bucket.')
    parser.add_argument('--local-path', type=str, help='Absolute path to the folder to be uploaded.')
    parser.add_argument('--S3-prefix', type=str, help='Prefix to be used in S3 object keys.')
    parser.add_argument('--S3-folder', type=str, help='Subfolder(s) at the end of the local path to be used in S3 object keys.', nargs='?', const='', default='')
    parser.add_argument('--exclude', nargs='+', help="Files or folders to exclude from upload as a list in the form ['dir1', 'dir2', ...] or other valid YAML. Must relative paths to local_path.")
    parser.add_argument('--nprocs', type=int, help='Number of CPU cores to use for parallel upload.')
    parser.add_argument('--threads-per-worker', type=int, help='Number of threads per Dask worker to use for parallel upload.')
    parser.add_argument('--no-collate', default=False, action='store_true', help='Turn off collation of subfolders containing small numbers of small files into zip files.')
    parser.add_argument('--dryrun', default=False, action='store_true', help='Perform a dry run without uploading files.')
    parser.add_argument('--no-checksum', default=False, action='store_true', help='Do not perform checksum validation during upload.')
    parser.add_argument('--no-compression', default=False, action='store_true', help='Do not use compression when collating files.')
    parser.add_argument('--save-config', default=False, action='store_true', help='Save the configuration to the provided config file path and exit.')
    args = parser.parse_args()

    if not args.config_file and not (args.bucket_name and args.local_path and args.S3_prefix):
        parser.error('If a config file is not provided, the bucket name, local path, and S3 prefix must be provided.')
    if args.config_file and (args.bucket_name or args.local_path or args.S3_prefix or args.S3_folder or args.exclude or args.nprocs or args.threads_per_worker or args.no_collate or args.dryrun or args.no_checksum or args.no_compression):
        print(f'WARNING: Options provide on command line override options in {args.config_file}.')
    if args.config_file:
        config_file = args.config_file
        if not os.path.exists(config_file) and not args.save_config:
            sys.exit(f'Config file {config_file} does not exist.')
        if os.path.exists(config_file):
            with open(config_file, 'r') as f:
                config = yaml.safe_load(f)
                if 'bucket_name' in config.keys() and not args.bucket_name:
                    args.bucket_name = config['bucket_name']
                if 'local_path' in config.keys() and not args.local_path:
                    args.local_path = config['local_path']
                if 'S3_prefix' in config.keys() and not args.S3_prefix:
                    args.S3_prefix = config['S3_prefix']
                if 'S3_folder' in config.keys() and not args.S3_folder:
                    args.S3_folder = config['S3_folder']
                if 'exclude' in config.keys() and not args.exclude:
                    args.exclude = config['exclude']
                if 'nprocs' in config.keys() and not args.nprocs:
                    args.nprocs = config['nprocs']
                if 'nprocs' not in config.keys() and not args.nprocs: # required to allow default value of 4 as this overrides "default" in add_argument
                    args.nprocs = 4
                if 'threads_per_worker' in config.keys() and not args.threads_per_worker:
                    args.threads_per_worker = config['threads_per_worker']
                if 'threads_per_worker' not in config.keys() and not args.threads_per_worker: # required to allow default value of 4 as this overrides "default" in add_argument
                    args.threads_per_worker = 2
                if 'no_collate' in config.keys() and not args.no_collate:
                    args.no_collate = config['no_collate']
                if 'dryrun' in config.keys() and not args.dryrun:
                    args.dryrun = config['dryrun']
                if 'no_checksum' in config.keys() and not args.no_checksum:
                    args.no_checksum = config['no_checksum']
                if 'no_compression' in config.keys() and not args.no_compression:
                    args.no_compression = config['no_compression']
    if args.save_config and not args.config_file:
        parser.error('A config file must be provided to save the configuration.')

    save_config = args.save_config
    bucket_name = args.bucket_name
    local_dir = args.local_path
    if not os.path.exists(local_dir):
        sys.exit(f'Local path {local_dir} does not exist.')
    prefix = args.S3_prefix
    sub_dirs = args.S3_folder
    print(f'sub_dirs {sub_dirs}')
    nprocs = args.nprocs 
    threads_per_worker = args.threads_per_worker
    print(f'threads per worker: {threads_per_worker}')
    global_collate = not args.no_collate # internally, flag turns *on* collate, but for user no-collate turns it off - makes flag more intuitive
    perform_checksum = not args.no_checksum # internally, flag turns *on* checksumming, but for user no-checksum  turns it off - makes flag more intuitive
    dryrun = args.dryrun
    use_compression = not args.no_compression # internally, flag turns *on* compression, but for user no-compression turns it off - makes flag more intuitive
    
    if args.exclude:
        exclude = pd.Series(args.exclude)
    else:
        exclude = pd.Series([])
    
    print(f'Config: {args}')

    if save_config:
        with open(config_file, 'w') as f:
            yaml.dump({
                'bucket_name': bucket_name,
                'local_path': local_dir,
                'S3_prefix': prefix,
                'S3_folder': sub_dirs,
                'exclude': exclude.to_list(),
                'nprocs': nprocs,
                'threads_per_process': threads_per_worker,
                'no_collate': not global_collate,
                'dryrun': dryrun,
                'no_checksum': not perform_checksum,
                'no_compression': not use_compression,
                }, f)
        sys.exit(0)

    print(f'Symlinks will be replaced with the target file. A new file <simlink_file>.symlink will contain the symlink target path.')

    if not local_dir or not prefix or not bucket_name:
        parser.print_help()
        sys.exit(1)
    
    #print hostname
    uname = subprocess.run(['uname', '-n'], capture_output=True)
    print(f'Running on {uname.stdout.decode().strip()}')

    # Initiate timing
    start = datetime.now()
    
    ##allow top-level folder to be provided with S3-folder == ''
    if sub_dirs == '':
        log_suffix = 'lsst-backup.csv' # DO NOT CHANGE
        log = f"{prefix}-{log_suffix}"
        # check for previous suffix (remove after testing)
        previous_suffix = 'files.csv'
        previous_log = f"{prefix}-{previous_suffix}"
        destination_dir = f"{prefix}"
    else:
        log_suffix = 'lsst-backup.csv' # DO NOT CHANGE
        log = f"{prefix}-{'-'.join(sub_dirs.split('/'))}-{log_suffix}"
        # check for previous suffix (remove after testing)
        previous_suffix = 'files.csv'
        previous_log = f"{prefix}-{'-'.join(sub_dirs.split('/'))}-{previous_suffix}"
        destination_dir = f"{prefix}/{sub_dirs}" 
    
    # Add titles to log file
    if not os.path.exists(log):
        if os.path.exists(previous_log):
            # rename previous log
            os.rename(previous_log, log)
            print(f'Renamed {previous_log} to {log}')
        else:
            # create new log
            print(f'Created backup log file {log}')
            with open(log, 'a') as logfile: # don't open as 'w' in case this is a continuation
                logfile.write('LOCAL_FOLDER,LOCAL_PATH,FILE_SIZE,BUCKET_NAME,DESTINATION_KEY,CHECKSUM,ZIP_CONTENTS\n')
    
    # Setup bucket
    s3_host = 'echo.stfc.ac.uk'
    try:
        keys = bm.get_keys()
    except KeyError as e:
        print(e)
        sys.exit()
    access_key = keys['access_key']
    secret_key = keys['secret_key']
    
    s3 = bm.get_resource(access_key, secret_key, s3_host)
    bucket_list = bm.bucket_list(s3)
    
    if bucket_name not in bucket_list:
        if not dryrun:
                s3.create_bucket(Bucket=bucket_name)
                print(f'Added bucket: {bucket_name}')
    else:
        if not dryrun:
            print(f'Bucket exists: {bucket_name}')
            print('Existing files will be skipped.')
        else:
            print(f'Bucket exists: {bucket_name}')
            print('dryrun == True, so continuing.')
    
    bucket = s3.Bucket(bucket_name)
    print(f'Getting current object list for {bucket_name}. This may take some time.\nStarting at {datetime.now()}, elapsed time = {datetime.now() - start}')
    current_objects = bm.object_list(bucket)
    print(f'Done.\nFinished at {datetime.now()}, elapsed time = {datetime.now() - start}')

<<<<<<< HEAD
    ############################
    #        Dask Setup        #
    ############################
    total_memory = virtual_memory().total
    n_workers = nprocs//threads_per_worker
    mem_per_worker = virtual_memory().total//n_workers # e.g., 187 GiB / 48 * 2 = 7.8 GiB
    print(f'nprocs: {nprocs}, Threads per worker: {threads_per_worker}, Number of workers: {n_workers}, Total memory: {total_memory/1024**3:.2f} GiB, Memory per worker: {mem_per_worker/1024**3:.2f} GiB')
    client = Client(n_workers=n_workers,threads_per_worker=threads_per_worker,memory_limit=mem_per_worker) #,silence_logs=ERROR

    print(f'Dask Client: {client}', flush=True)
    current_objects = pd.DataFrame.from_dict({'CURRENT_OBJECTS':current_objects})
    print(f'Current objects: {len(current_objects)}')
    if not current_objects.empty:
        current_objects['METADATA'] = current_objects['CURRENT_OBJECTS'].apply(find_metadata, bucket=bucket)
    else:
        current_objects['METADATA'] = None

    # current_objects.to_csv('current_objects.csv', index=False)
=======
    current_objects = pd.DataFrame(current_objects, columns=['CURRENT_OBJECTS'])

    current_objects['METADATA'] = current_objects['CURRENT_OBJECTS'].apply(find_metadata, s3=s3)

    print(current_objects['METADATA'].dropna())
>>>>>>> 4cbae814

    ## check if log exists in the bucket, and download it and append top it if it does
    # TODO: integrate this with local check for log file
    if current_objects['CURRENT_OBJECTS'].isin([log]).any():
        print(f'Log file {log} already exists in bucket. Downloading.')
        bucket.download_file(log, log)
    elif current_objects['CURRENT_OBJECTS'].isin([previous_log]).any():
        print(f'Previous log file {previous_log} already exists in bucket. Downloading.')
        bucket.download_file(previous_log, log)

    # check local_dir formatting
    while local_dir[-1] == '/':
        local_dir = local_dir[:-1]

    # Process the files
    print(f'Starting processing at {datetime.now()}, elapsed time = {datetime.now() - start}')
    print(f'Using {nprocs} processes.')
    with warnings.catch_warnings():
        warnings.filterwarnings('ignore')
        process_files(s3_host,access_key, secret_key, bucket_name, current_objects, exclude, local_dir, destination_dir, perform_checksum, dryrun, log, global_collate, use_compression, client, mem_per_worker)
    
    client.close()
    print(f'Dask Client closed at {datetime.now()}, elapsed time = {datetime.now() - start}')

    # Complete
    final_time = datetime.now() - start
    final_time_seconds = final_time.seconds + final_time.microseconds / 1e6
    logdf = pd.read_csv(log)
    logdf = logdf.drop_duplicates(subset='DESTINATION_KEY', keep='last')
    logdf = logdf.reset_index(drop=True)
    logdf.to_csv(log, index=False)

    # Upload log file
    if not dryrun:
        print('Uploading log file.')
        upload_to_bucket(s3_host,
                        access_key, 
                        secret_key, 
                        bucket_name, 
                        '/', #path
                        log, 
                        os.path.basename(log), 
                        False, # perform_checksum
                        False, # dryrun
                        mem_per_worker,
                        )
    
    final_size = logdf["FILE_SIZE"].sum() / 1024**2
    try:
        final_transfer_speed = final_size / final_time_seconds
        
    except ZeroDivisionError:
        final_transfer_speed = 0
    try:
        final_transfer_speed_sperf = final_time_seconds / len(logdf)
    except ZeroDivisionError:
        final_transfer_speed_sperf = 0
    print(f'Finished at {datetime.now()}, elapsed time = {final_time}')
    print(f'Total: {len(logdf)} files; {(final_size):.2f} MiB; {(final_transfer_speed):.2f} MiB/s including setup time; {final_transfer_speed_sperf:.2f} s/file including setup time')<|MERGE_RESOLUTION|>--- conflicted
+++ resolved
@@ -18,10 +18,6 @@
 import gc
 import sys
 import os
-<<<<<<< HEAD
-=======
-from multiprocessing import Pool, TimeoutError
->>>>>>> 4cbae814
 from itertools import repeat
 import warnings
 from datetime import datetime, timedelta
@@ -310,10 +306,6 @@
         checksum_string = "DRYRUN"
 
     del file_data # Delete the file data to free up memory
-<<<<<<< HEAD
-=======
-    gc.collect()
->>>>>>> 4cbae814
 
     """
         report actions
@@ -381,22 +373,14 @@
                     - Use multipart upload for large files
                     """
                     # Do metadata first so its URI can be added to up_upload on initiation
-<<<<<<< HEAD
-                    metadata_value = '\0'.join(zip_contents) # use null byte as separator
-=======
-                    metadata_value = ';'.join(zip_contents)
->>>>>>> 4cbae814
+                    metadata_value = '|'.join(zip_contents) # use pipe as separator
                     metadata_object_key = object_key + '.metadata'
                     bucket.put_object(Body=metadata_value, Key=metadata_object_key, Metadata={'corresponding-zip': object_key})
                     metadata = {'zip-contents-object': metadata_object_key}
                     
                     obj = bucket.Object(object_key)
                     mp_upload = obj.initiate_multipart_upload(Metadata=metadata)
-<<<<<<< HEAD
                     chunk_size = 512 * 1024**2  # 512 MiB
-=======
-                    chunk_size = mem_per_core // 2 # Set chunk size to half the mem_per_core - lowering this will increase the number of parts, in turn increasing multithreading overhead, and potentially leading to memory errors
->>>>>>> 4cbae814
                     chunk_count = int(np.ceil(file_data_size / chunk_size))
                     print(f'Uploading "{filename}" ({file_data_size} bytes) to {bucket_name}/{object_key} in {chunk_count} parts.', flush=True)
 
@@ -432,11 +416,8 @@
                     - Upload the file to the bucket
                     """
                     print(f'Uploading zip file "{filename}" ({file_data_size} bytes) to {bucket_name}/{object_key}')
-<<<<<<< HEAD
+
                     metadata_value = '|'.join(zip_contents) # use | as separator
-=======
-                    metadata_value = ';'.join(zip_contents)
->>>>>>> 4cbae814
                     metadata_size = len(metadata_value.encode('utf-8'))
 
                     if metadata_size > 1024:
@@ -453,22 +434,13 @@
                 exit(1)
         else:
             try:
-<<<<<<< HEAD
                 bucket.put_object(Body=file_data, Key=object_key, Metadata={'zip-contents': '|'.join(zip_contents)}) # use | as separator
-=======
-                bucket.put_object(Body=file_data, Key=object_key, Metadata={'zip-contents': ';'.join(zip_contents)})
->>>>>>> 4cbae814
             except Exception as e:
                 print(f'Error uploading {filename} to {bucket_name}/{object_key}: {e}')
                 exit(1)
     else:
         checksum_string = "DRYRUN"
-
     del file_data # Delete the file data to free up memory
-<<<<<<< HEAD
-=======
-    gc.collect()
->>>>>>> 4cbae814
 
     """
         report actions
@@ -507,7 +479,6 @@
         print(f'Uploaded zip file, elapsed time = {elapsed}')
     else:
         print(f'Uploaded {file_name_or_data}, elapsed time = {elapsed}')
-<<<<<<< HEAD
     try:
         elapsed_seconds = elapsed.seconds + elapsed.microseconds / 1e6
         avg_file_size = total_size / file_count / 1024**2
@@ -523,21 +494,7 @@
     del file_name_or_data
 
 def upload_and_callback(s3_host, access_key, secret_key, bucket_name, folder, file_name_or_data, zip_contents, object_key, perform_checksum, dryrun, processing_start, file_count, folder_files_size, total_size_uploaded, total_files_uploaded, collated, mem_per_worker) -> None:
-=======
-    elapsed_seconds = elapsed.seconds + elapsed.microseconds / 1e6
-    avg_file_size = total_size / file_count / 1024**2
-    print(f'{file_count} files (avg {avg_file_size:.2f} MiB/file) uploaded in {elapsed_seconds:.2f} seconds, {elapsed_seconds/file_count:.2f} s/file', flush=True)
-    print(f'{total_size / 1024**2:.2f} MiB uploaded in {elapsed_seconds:.2f} seconds, {total_size / 1024**2 / elapsed_seconds:.2f} MiB/s', flush=True)
-    print(f'Total elapsed time = {file_end-processing_start}', flush=True)
-    print(f'Total files uploaded = {total_files_uploaded}', flush=True)
-    print(f'Total size uploaded = {total_size_uploaded / 1024**3:.2f} GiB', flush=True)
-    print(f'Running average speed = {total_size_uploaded / 1024**2 / (file_end-processing_start).seconds:.2f} MiB/s', flush=True)
-    print(f'Running average rate = {(file_end-processing_start).seconds / total_files_uploaded:.2f} s/file', flush=True)
-    del file_name_or_data
-    gc.collect()
-
-def upload_and_callback(s3_host, access_key, secret_key, bucket_name, folder, file_name_or_data, zip_contents, object_key, perform_checksum, dryrun, processing_start, file_count, folder_files_size, total_size_uploaded, total_files_uploaded, collated, mem_per_core) -> None:
->>>>>>> 4cbae814
+
     # upload files in parallel and log output
     file_start = datetime.now()
     print(f'collated = {collated}', flush=True)
@@ -558,10 +515,6 @@
         logfile.write(f'{result}\n')
     
     del file_name_or_data
-<<<<<<< HEAD
-=======
-    gc.collect()
->>>>>>> 4cbae814
 
     return None
 
@@ -592,20 +545,8 @@
     total_size_uploaded = 0
     total_files_uploaded = 0
     i = 0
-<<<<<<< HEAD
-
+    # Put data in distributed memory
     client.scatter([s3_host, access_key, secret_key, bucket_name, perform_checksum, dryrun, current_objects], broadcast=True)
-        
-=======
-    #processed_files = []
-    if global_collate:
-        half_cores = nprocs // 2
-        zip_pool = Pool(processes=half_cores)
-        collate_ul_pool = Pool(processes=nprocs - half_cores)
-    
-    pool = Pool(nprocs) # use 4 CPUs by default - very little speed-up, might drop multiprocessing and parallelise at shell level
-    
->>>>>>> 4cbae814
     #recursive loop over local folder
     to_collate = {} # store folders to collate
     total_all_folders = 0
@@ -673,15 +614,6 @@
         else:
             mean_filesize = 0
         
-<<<<<<< HEAD
-=======
-        # if results is not []:
-        #     if virtual_memory().available * 0.5 < total_filesize or mean_filesize > mem_per_core:
-        #         for result in results:
-        #             result.get()
-        #         gc.collect()
-
->>>>>>> 4cbae814
         # check if any subfolders contain no subfolders and < 4 files
         if len(sub_folders) > 0:
             for sub_folder in sub_folders:
@@ -712,11 +644,7 @@
         # remove current objects - avoids reuploading
         # could provide overwrite flag if this is desirable
         # print(f'current_objects: {current_objects}')
-<<<<<<< HEAD
         if not current_objects.empty and current_objects['CURRENT_OBJECTS'].isin(object_names).all():
-=======
-        if current_objects['CURRENT_OBJECTS'].isin(object_names).all():
->>>>>>> 4cbae814
             #all files in this subfolder already in bucket
             print(f'Skipping subfolder - all files exist.')
             continue
@@ -725,20 +653,11 @@
         if mean_filesize > 256*1024**2 or not global_collate:
             # all files within folder
             # if uploading file individually, remove existing files from object_names
-<<<<<<< HEAD
             if not current_objects.empty:
                 for oni, on in enumerate(object_names):
                     if current_objects['CURRENT_OBJECTS'].isin([on]).any() or current_objects['CURRENT_OBJECTS'].isin([f'{on}.symlink']).any():
                         object_names.remove(on)
                         del folder_files[oni]
-=======
-            for oni, on in enumerate(object_names):
-                if current_objects['CURRENT_OBJECTS'].isin([on]).any() or current_objects['CURRENT_OBJECTS'].isin([f'{on}.symlink']).any():
-                    object_names.remove(on)
-                    del folder_files[oni]
-                else:
-                    print(f'Keeping {on} in object_names - not previously uploaded.')
->>>>>>> 4cbae814
             pre_linkcheck_file_count = len(object_names)
             if init_len - pre_linkcheck_file_count > 0:
                 print(f'Skipping {init_len - pre_linkcheck_file_count} existing files.')
@@ -785,15 +704,9 @@
                         repeat(total_size_uploaded),
                         repeat(total_files_uploaded),
                         repeat(False),
-<<<<<<< HEAD
                         repeat(mem_per_worker),
                     )):
                     upload_futures.append(client.submit(upload_and_callback, *args))
-=======
-                        repeat(mem_per_core),
-                    )):
-                    results.append(pool.apply_async(upload_and_callback, args=args))
->>>>>>> 4cbae814
                     uploads.append({'folder':args[4],'folder_size':args[12],'file_size':os.lstat(folder_files[i]).st_size,'file':args[5],'object':args[7],'uploaded':False})
             except BrokenPipeError as e:
                 print(f'Caught BrokenPipeError: {e}')
@@ -809,15 +722,6 @@
                     f.write(f'Unexpected error: {e}\n')
                 # Exit gracefully
                 sys.exit(1)    
-<<<<<<< HEAD
-=======
-                # if i > nprocs*4 and i % nprocs*4 == 0: # have at most 4 times the number of processes in the pool - may be more efficient with higher numbers
-                #     for result in results:
-                #         result.get()  # Wait until current processes in pool are finished
->>>>>>> 4cbae814
-            
-            # release block of files if the list for results is greater than 4 times the number of processes
-            gc.collect()
 
         elif len(folder_files) > 0 and global_collate: # small files in folder
             folder_files_size = np.sum(np.array([os.lstat(filename).st_size for filename in folder_files]))
@@ -864,7 +768,6 @@
             # CHECK HERE FOR ZIP CONTENTS #
             ###############################
             these_zip_contents = [ff.replace(parent_folder+'/','') for ff in folder_files]
-<<<<<<< HEAD
             if not current_objects.empty:
                 if current_objects['METADATA'].isin([these_zip_contents]).any():
                     existing_zip_contents = current_objects[current_objects['METADATA'].isin([these_zip_contents])]['METADATA'].values[0]
@@ -874,37 +777,6 @@
                         continue
                     else:
                         print(f'Zip file {to_collate[parent_folder]["zips"][-1]["zip_object_name"]} already exists but file lists do not match - reuploading.')
-=======
-
-            if current_objects['METADATA'].isin([these_zip_contents]).any():
-                existing_zip_contents = current_objects[current_objects['METADATA'].isin([these_zip_contents])]['METADATA'].values[0]
-                # try:
-                #     existing_zip_contents = str(bm.get_resource(access_key, secret_key, s3_host).Object(bucket_name,''.join([to_collate[parent_folder]['zips'][-1]['zip_object_name'],'.metadata'])).get()['Body'].read().decode('UTF-8')).split(',')
-                # except Exception as e:
-                #     # print(f'No metadata object found for {to_collate[parent_folder]["zips"][-1]["zip_object_name"]}. Trying object.metadata')
-                #     try:
-                #         existing_zip_contents = bm.get_resource(access_key, secret_key, s3_host).Object(bucket_name,to_collate[parent_folder]['zips'][-1]['zip_object_name']).metadata['zip-contents'].split(',')
-                #     except KeyError:
-                #         print(f'No "zip-contents" metadata found for {to_collate[parent_folder]["zips"][-1]["zip_object_name"]}.')
-                # print(existing_zip_contents)
-                # checksum_hash = hashlib.md5(zip_data)
-                # checksum_string = checksum_hash.hexdigest()
-                # print(f'Checksum of zip file {to_collate[parent_folder]["zips"][-1]["zip_object_name"]}: {checksum_string}')
-                # print(f'Checksum of existing zip file {to_collate[parent_folder]["zips"][-1]["zip_object_name"]}: {existing_zip_checksum}')
-
-                # print(zip_contents)
-                
-                # if len(existing_zip_contents) == 0:
-                #     print(f'Zip file {to_collate[parent_folder]["zips"][-1]["zip_object_name"]} already exists but no metadata found - reuploading.')
-                if all([x in existing_zip_contents for x in these_zip_contents]):
-                    print(f'Zip file {to_collate[parent_folder]["zips"][-1]["zip_object_name"]} already exists and file lists match - skipping.')
-                    # zip_results[i] = None
-                    del to_collate[parent_folder]
-                    continue
-                else:
-                    print(f'Zip file {to_collate[parent_folder]["zips"][-1]["zip_object_name"]} already exists but file lists do not match - reuploading.')
-
->>>>>>> 4cbae814
 
             to_collate[parent_folder]['folders'].append(folder)
             to_collate[parent_folder]['object_names'].append(object_names)
@@ -917,11 +789,6 @@
     # collate folders
     if len(to_collate) > 0:
         print(f'Collating {len([to_collate[parent_folder]["folders"] for parent_folder in to_collate.keys()])} folders into zip files.') #{sum([len(x["zips"]) for x in to_collate.keys()])}
-<<<<<<< HEAD
-        
-=======
-        # print(f'parent_folders: {to_collate.keys()}')
->>>>>>> 4cbae814
         # call zip_folder in parallel
         for zip_tuple in to_collate.items():
             parent_folder = zip_tuple[0]
@@ -930,12 +797,7 @@
             folders = zip_tuple[1]['folders']
             folder_files = zip_tuple[1]['folder_files']
             num_files = sum([len(ff) for ff in folder_files])
-<<<<<<< HEAD
-=======
-            # print(f'num_files = {num_files}')
-            # print(f'folders: {len(folders)}')
-            # print(f'folder_files: {len(folder_files)}')
->>>>>>> 4cbae814
+
             try:
                 max_filesize = max([max([os.lstat(filename).st_size for filename in ff]) for ff in folder_files])
             except ValueError:
@@ -944,12 +806,6 @@
             
             max_files_per_zip = int(np.ceil(1024**3 / max_filesize)) # limit zips to 1 GiB - using available memory too inconsistent
             num_zips = int(np.ceil(num_files / max_files_per_zip))
-<<<<<<< HEAD
-            
-=======
-            # print(f'num_zips = {num_zips}')
-            # print(f'max_zipsize,max_files_per_zip,num_zips: {max_zipsize},{max_files_per_zip},{num_zips}')
->>>>>>> 4cbae814
             chunk_subfolders = False
             if num_zips > len(folders):
                 chunk_subfolders = True
@@ -959,10 +815,6 @@
                 subchunks = []
                 for j in range(len(folders)):
                     for i in range(0, len(folder_files[j]), len(folder_files[j])//num_zips):
-<<<<<<< HEAD
-=======
-                        # print(f'folder_files[{j}][{i}]: {folder_files[j][i]}')
->>>>>>> 4cbae814
                         subchunks_files.append(folder_files[j][i:i+len(folder_files[j])//num_zips])
                         subchunks.append(folders[j])
                 chunks = subchunks
@@ -981,11 +833,8 @@
                     chunk_files,
                     repeat(use_compression),
                     repeat(dryrun),
-                    # repeat(processing_start),
                     [i for i in range(len(chunks))],
                     repeat(mem_per_worker),
-                    # repeat(total_size_uploaded),
-                    # repeat(total_files_uploaded),
                     )):
                 zip_futures.append(client.submit(
                     zip_folders,
@@ -994,8 +843,6 @@
 
             for zip_future in as_completed(zip_futures):
                 parent_folder, id, zip_data = zip_future.result()
-                
-<<<<<<< HEAD
                 with zipfile.ZipFile(io.BytesIO(zip_data), 'r') as z:
                     zip_contents = z.namelist()
                 to_collate[parent_folder]['zips'].append({'zip_contents':zip_contents, 'id':id, 'zip_object_name':str(os.sep.join([destination_dir, os.path.relpath(f'{parent_folder}/collated_{id}.zip', local_dir)]))})
@@ -1053,182 +900,12 @@
             # End loop if all futures are finished (or failed)
             if 'pending' not in [f.status for f in upload_futures+zul_futures+zip_futures]:
                 break
-    
-=======
-        zipped = 0
-        uploaded = []
-        zul_results = []
-        total_zips = len(zip_results)
-        while zipped < total_zips:
-            # print(f'Zipped {zipped} of {total_zips} zip files.', flush=True)
-            for i, result in enumerate(zip_results):
-                if result is not None:
-                    if result.ready():
-                        parent_folder, id, zip_data = result.get()
-                        # result = None
-                        # zip_results[i] = None # remove from list to free memory
-                        if (parent_folder,id) in uploaded: # this seems wasteful - zipping has occurred before this point
-                            continue
-                        else:
-                            zipped += 1
-                            uploaded.append((parent_folder,id))
-                            print(f'Zipped {zipped} of {total_zips} zip files.', flush=True)
-                            # print(f'zip size: {len(zip_data)}')
-                            # print(parent_folder, id, uploaded, flush=True)
-                            with zipfile.ZipFile(io.BytesIO(zip_data), 'r') as z:
-                                zip_contents = z.namelist()
-                            # print(f'zip contents: {zip_contents}')
-                            to_collate[parent_folder]['zips'].append({'zip_contents':zip_contents, 'id':id, 'zip_object_name':str(os.sep.join([destination_dir, os.path.relpath(f'{parent_folder}/collated_{id}.zip', local_dir)]))})
-
-                            # check if zip_object_name exists in bucket and get its checksum
-                            # if current_objects.isin([to_collate[parent_folder]['zips'][-1]['zip_object_name']]).any():
-                            #     existing_zip_contents = []
-                            #     try:
-                            #         existing_zip_contents = str(bm.get_resource(access_key, secret_key, s3_host).Object(bucket_name,''.join([to_collate[parent_folder]['zips'][-1]['zip_object_name'],'.metadata'])).get()['Body'].read().decode('UTF-8')).split(',')
-                            #     except Exception as e:
-                            #         # print(f'No metadata object found for {to_collate[parent_folder]["zips"][-1]["zip_object_name"]}. Trying object.metadata')
-                            #         try:
-                            #             existing_zip_contents = bm.get_resource(access_key, secret_key, s3_host).Object(bucket_name,to_collate[parent_folder]['zips'][-1]['zip_object_name']).metadata['zip-contents'].split(',')
-                            #         except KeyError:
-                            #             print(f'No "zip-contents" metadata found for {to_collate[parent_folder]["zips"][-1]["zip_object_name"]}.')
-                            #     # print(existing_zip_contents)
-                            #     # checksum_hash = hashlib.md5(zip_data)
-                            #     # checksum_string = checksum_hash.hexdigest()
-                            #     # print(f'Checksum of zip file {to_collate[parent_folder]["zips"][-1]["zip_object_name"]}: {checksum_string}')
-                            #     # print(f'Checksum of existing zip file {to_collate[parent_folder]["zips"][-1]["zip_object_name"]}: {existing_zip_checksum}')
-
-                            #     # print(zip_contents)
-                                
-                            #     if len(existing_zip_contents) == 0:
-                            #         print(f'Zip file {to_collate[parent_folder]["zips"][-1]["zip_object_name"]} already exists but no metadata found - reuploading.')
-                            #     elif all([x in existing_zip_contents for x in zip_contents]):
-                            #         print(f'Zip file {to_collate[parent_folder]["zips"][-1]["zip_object_name"]} already exists and file lists match - skipping.')
-                            #         zip_results[i] = None
-                            #         continue
-                            #     else:
-                            #         print(f'Zip file {to_collate[parent_folder]["zips"][-1]["zip_object_name"]} already exists but file lists do not match - reuploading.')
-                            try:
-                                # upload zipped folders
-                                total_size_uploaded += len(zip_data)
-                                total_files_uploaded += 1
-                                print(f"Uploading {to_collate[parent_folder]['zips'][-1]['zip_object_name']}.")
-
-                                zul_results.append(collate_ul_pool.apply_async(
-                                    upload_and_callback, args=
-                                        (s3_host,
-                                        access_key,
-                                        secret_key,
-                                        bucket_name,
-                                        parent_folder,
-                                        zip_data,
-                                        to_collate[parent_folder]['zips'][-1]['zip_contents'],
-                                        to_collate[parent_folder]['zips'][-1]['zip_object_name'],
-                                        perform_checksum,
-                                        dryrun,
-                                        processing_start,
-                                        1,
-                                        len(zip_data),
-                                        total_size_uploaded,
-                                        total_files_uploaded,
-                                        True,
-                                        mem_per_core,
-                                        )
-                                ))
-                                zip_uploads.append({'folder':parent_folder,'size':len(zip_data),'object_name':to_collate[parent_folder]['zips'][-1]['zip_object_name'],'uploaded':False}) # removed ,'zip_contents':to_collate[parent_folder]['zips'][-1]['zip_contents']
-                            except BrokenPipeError as e:
-                                print(f'Caught BrokenPipeError: {e}')
-                                # Record the failure
-                                with open('error_log.err', 'a') as f:
-                                    f.write(f'BrokenPipeError: {e}\n')
-                                # Exit gracefully
-                                sys.exit(1)
-                            except Exception as e:
-                                print(f'An unexpected error occurred: {e}')
-                                # Record the failure
-                                with open('error_log.err', 'a') as f:
-                                    f.write(f'Unexpected error: {e}\n')
-                                # Exit gracefully
-                                sys.exit(1)                                
-    
-    pool.close()
-    # pool.join()
-    if global_collate:
-        zip_pool.close()
-        # zip_pool.join()
-        collate_ul_pool.close()
-        # collate_ul_pool.join()
-    
-    gc.collect()
-
->>>>>>> 4cbae814
     ####
     # Monitor upload tasks
     ####
-
-<<<<<<< HEAD
     if failed:
         for i, failed_upload in enumerate(failed):
             print(f'Error upload {i}:\nException: {failed_upload[0]}\nTraceback: {failed_upload[1]}')
-=======
-    waited_time = 0       
-    failed = []                     
-    while True:
-        if global_collate:
-            all_zips_uploaded = all([result.ready() for result in zul_results])
-        all_files_uploaded = all([result.ready() for result in results])
-        if all_files_uploaded:
-            if global_collate:
-                if all_zips_uploaded:
-                    break
-            else:
-                break
-        else:
-            for i, result in enumerate(results):
-                if not result.ready():
-                    # print(f'{uploads[i]}')
-                    if waited_time >= 200: # short timeout for testing
-                        failed.append(uploads[i])
-                        # print(f'WARNING: Removing {uploads[i]} - problem uploading file.')
-                else:
-                    uploads[i]['uploaded'] = True
-                    # uploads[i]['folder_files'] = None # free up memory
-                    # result = None
-                if not all_files_uploaded and not global_collate:
-                    print(f'Waiting for {len([result for result in results if not result.ready()])} individual uploads to complete'+''.join(['.' for _ in range(waited_time//5)]), end='\r')
-            if global_collate:
-                if not all_zips_uploaded:
-                    print(f'Waiting for {len([result for result in results if not result.ready()])} individual uploads and {len([result for result in zul_results if not result.ready()])} zip uploads to complete'+''.join(['.' for _ in range(waited_time//5)]), end='\r')
-                    for i, result in enumerate(zul_results):
-                        if not result.ready():
-                            # print(f'{zip_uploads[i]}')
-                            if waited_time >= 200:
-                                failed.append(zip_uploads[i])
-                        else:
-                            zip_uploads[i]['uploaded'] = True
-                            # zip_uploads[i]['zip_contents'] = None # free up memory
-                            # result = None
-        gc.collect()
-                
-        time.sleep(5)
-        waited_time += 5
-        if waited_time >= 250:
-            failed = remove_duplicates(failed)
-            print(f'WARNING: Timeout reached. Exiting.')
-            print(f'Failed uploads: {failed}')
-            pool.terminate()
-            if global_collate:
-                collate_ul_pool.terminate()
-            break
-    
-    # pool.close()
-    pool.join()
-    if global_collate:
-        # zip_pool.close()
-        zip_pool.join()
-        # collate_ul_pool.close()
-        collate_ul_pool.join()
-    gc.collect()
->>>>>>> 4cbae814
 
 # # Go!
 if __name__ == '__main__':
@@ -1409,7 +1086,6 @@
     current_objects = bm.object_list(bucket)
     print(f'Done.\nFinished at {datetime.now()}, elapsed time = {datetime.now() - start}')
 
-<<<<<<< HEAD
     ############################
     #        Dask Setup        #
     ############################
@@ -1426,15 +1102,6 @@
         current_objects['METADATA'] = current_objects['CURRENT_OBJECTS'].apply(find_metadata, bucket=bucket)
     else:
         current_objects['METADATA'] = None
-
-    # current_objects.to_csv('current_objects.csv', index=False)
-=======
-    current_objects = pd.DataFrame(current_objects, columns=['CURRENT_OBJECTS'])
-
-    current_objects['METADATA'] = current_objects['CURRENT_OBJECTS'].apply(find_metadata, s3=s3)
-
-    print(current_objects['METADATA'].dropna())
->>>>>>> 4cbae814
 
     ## check if log exists in the bucket, and download it and append top it if it does
     # TODO: integrate this with local check for log file
