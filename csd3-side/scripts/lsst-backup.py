--- conflicted
+++ resolved
@@ -272,30 +272,6 @@
     #############
     client = get_client()
     # with annotate(parent_folder=parent_folder):
-<<<<<<< HEAD
-    zip_future = client.submit(zip_folders,
-        local_dir,
-        file_paths,
-        use_compression,
-        dryrun,
-        id,
-        mem_per_worker
-        )
-    def get_zip_future(future):
-        return future.result()
-    tries = 0
-    zip_data = None
-    namelist = None
-    while tries < 5:
-        try:
-            zip_data, namelist = get_zip_future(zip_future)
-            tries += 1
-        except Exception as e:
-            sleep(5)
-            print(f'Zip future timed out {tries}/5')
-    if zip_data is None and namelist is None:
-        raise Exception('Zip future timed out 5 times.')
-=======
     # zip_future = client.submit(zip_folders,
     #     local_dir,
     #     file_paths,
@@ -326,7 +302,6 @@
     print('Created zipFile in memory', flush=True)
 
     # print(f'DEBUGGING - Zip data size: {len(zip_data)} bytes.', flush=True)
->>>>>>> fa346f98
     # if len(zip_data) > mem_per_worker/2:
     # print('Scattering zip data.')
     # scattered_zip_data = client.scatter(zip_data)
@@ -1406,9 +1381,6 @@
                 processing_start,
                 mem_per_worker,
             ))
-<<<<<<< HEAD
-            # mem_check(zul_futures)
-=======
         for ulf in as_completed(upload_futures):
             if 'exception' in ulf.status or 'error' in ulf.status:
                 f_tuple = ulf.exception(), ulf.traceback()
@@ -1498,7 +1470,6 @@
         #     ))
         #     # mem_check(zul_futures)
 
->>>>>>> fa346f98
 
     ########################
     # Monitor upload tasks #
